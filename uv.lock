--- conflicted
+++ resolved
@@ -1463,20 +1463,17 @@
 ]
 
 [package.optional-dependencies]
-<<<<<<< HEAD
 cli = [
     { name = "httpx" },
     { name = "pydantic" },
     { name = "pydantic-settings" },
     { name = "rich" },
     { name = "typer" },
-=======
 azure-search = [
     { name = "azure-identity" },
     { name = "azure-search-documents" },
     { name = "langchain-community" },
     { name = "langchain-openai" },
->>>>>>> 6eefcead
 ]
 notebook = [
     { name = "google-cloud-bigquery" },
@@ -1502,12 +1499,9 @@
     { name = "browser-cookie3", specifier = ">=0.19.1" },
     { name = "google-cloud-bigquery", marker = "extra == 'notebook'", specifier = ">=3.25.0" },
     { name = "httpx", specifier = ">=0.27.2" },
-<<<<<<< HEAD
     { name = "httpx", marker = "extra == 'cli'", specifier = ">=0.27.2" },
-=======
     { name = "ipykernel", marker = "extra == 'notebook'", specifier = ">=6.29.5" },
     { name = "langchain-community", marker = "extra == 'azure-search'", specifier = ">=0.2.16" },
->>>>>>> 6eefcead
     { name = "langchain-core", specifier = ">=0.2.38" },
     { name = "langchain-openai", marker = "extra == 'azure-search'", specifier = ">=0.1.23" },
     { name = "langchain-text-splitters", specifier = ">=0.2.4" },
@@ -1515,12 +1509,7 @@
     { name = "pandas", marker = "extra == 'notebook'", specifier = ">=2.2.2" },
     { name = "plotly", marker = "extra == 'notebook'", specifier = ">=5.24.0" },
     { name = "pydantic", specifier = ">=2.8.2" },
-<<<<<<< HEAD
-    { name = "pydantic", marker = "extra == 'cli'", specifier = ">=2.8.2" },
-    { name = "pydantic-settings", marker = "extra == 'cli'", specifier = ">=2.5.2" },
-=======
     { name = "pydantic-settings", specifier = ">=2.5.2" },
->>>>>>> 6eefcead
     { name = "python-dateutil", specifier = ">=2.9.0.post0" },
     { name = "rich", marker = "extra == 'cli'", specifier = ">=13.8.0" },
     { name = "rich", marker = "extra == 'notebook'", specifier = ">=13.8.0" },
