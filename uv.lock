version = 1
requires-python = ">=3.12"
resolution-markers = [
    "python_full_version < '3.12.4'",
    "python_full_version >= '3.12.4' and python_full_version < '3.13'",
    "python_full_version >= '3.13'",
]

[[package]]
name = "aiohappyeyeballs"
version = "2.4.0"
source = { registry = "https://pypi.org/simple" }
sdist = { url = "https://files.pythonhosted.org/packages/2d/f7/22bba300a16fd1cad99da1a23793fe43963ee326d012fdf852d0b4035955/aiohappyeyeballs-2.4.0.tar.gz", hash = "sha256:55a1714f084e63d49639800f95716da97a1f173d46a16dfcfda0016abb93b6b2", size = 16786 }
wheels = [
    { url = "https://files.pythonhosted.org/packages/18/b6/58ea188899950d759a837f9a58b2aee1d1a380ea4d6211ce9b1823748851/aiohappyeyeballs-2.4.0-py3-none-any.whl", hash = "sha256:7ce92076e249169a13c2f49320d1967425eaf1f407522d707d59cac7628d62bd", size = 12155 },
]

[[package]]
name = "aiohttp"
version = "3.10.5"
source = { registry = "https://pypi.org/simple" }
dependencies = [
    { name = "aiohappyeyeballs" },
    { name = "aiosignal" },
    { name = "attrs" },
    { name = "frozenlist" },
    { name = "multidict" },
    { name = "yarl" },
]
sdist = { url = "https://files.pythonhosted.org/packages/ca/28/ca549838018140b92a19001a8628578b0f2a3b38c16826212cc6f706e6d4/aiohttp-3.10.5.tar.gz", hash = "sha256:f071854b47d39591ce9a17981c46790acb30518e2f83dfca8db2dfa091178691", size = 7524360 }
wheels = [
    { url = "https://files.pythonhosted.org/packages/d9/1c/74f9dad4a2fc4107e73456896283d915937f48177b99867b63381fadac6e/aiohttp-3.10.5-cp312-cp312-macosx_10_9_universal2.whl", hash = "sha256:305be5ff2081fa1d283a76113b8df7a14c10d75602a38d9f012935df20731487", size = 583468 },
    { url = "https://files.pythonhosted.org/packages/12/29/68d090551f2b58ce76c2b436ced8dd2dfd32115d41299bf0b0c308a5483c/aiohttp-3.10.5-cp312-cp312-macosx_10_9_x86_64.whl", hash = "sha256:3a1c32a19ee6bbde02f1cb189e13a71b321256cc1d431196a9f824050b160d5a", size = 394066 },
    { url = "https://files.pythonhosted.org/packages/8f/f7/971f88b4cdcaaa4622925ba7d86de47b48ec02a9040a143514b382f78da4/aiohttp-3.10.5-cp312-cp312-macosx_11_0_arm64.whl", hash = "sha256:61645818edd40cc6f455b851277a21bf420ce347baa0b86eaa41d51ef58ba23d", size = 389098 },
    { url = "https://files.pythonhosted.org/packages/f1/5a/fe3742efdce551667b2ddf1158b27c5b8eb1edc13d5e14e996e52e301025/aiohttp-3.10.5-cp312-cp312-manylinux_2_17_aarch64.manylinux2014_aarch64.whl", hash = "sha256:6c225286f2b13bab5987425558baa5cbdb2bc925b2998038fa028245ef421e75", size = 1332742 },
    { url = "https://files.pythonhosted.org/packages/1a/52/a25c0334a1845eb4967dff279151b67ca32a948145a5812ed660ed900868/aiohttp-3.10.5-cp312-cp312-manylinux_2_17_ppc64le.manylinux2014_ppc64le.whl", hash = "sha256:8ba01ebc6175e1e6b7275c907a3a36be48a2d487549b656aa90c8a910d9f3178", size = 1372134 },
    { url = "https://files.pythonhosted.org/packages/96/3d/33c1d8efc2d8ec36bff9a8eca2df9fdf8a45269c6e24a88e74f2aa4f16bd/aiohttp-3.10.5-cp312-cp312-manylinux_2_17_s390x.manylinux2014_s390x.whl", hash = "sha256:8eaf44ccbc4e35762683078b72bf293f476561d8b68ec8a64f98cf32811c323e", size = 1414413 },
    { url = "https://files.pythonhosted.org/packages/64/74/0f1ddaa5f0caba1d946f0dd0c31f5744116e4a029beec454ec3726d3311f/aiohttp-3.10.5-cp312-cp312-manylinux_2_17_x86_64.manylinux2014_x86_64.whl", hash = "sha256:b1c43eb1ab7cbf411b8e387dc169acb31f0ca0d8c09ba63f9eac67829585b44f", size = 1328107 },
    { url = "https://files.pythonhosted.org/packages/0a/32/c10118f0ad50e4093227234f71fd0abec6982c29367f65f32ee74ed652c4/aiohttp-3.10.5-cp312-cp312-manylinux_2_5_i686.manylinux1_i686.manylinux_2_17_i686.manylinux2014_i686.whl", hash = "sha256:de7a5299827253023c55ea549444e058c0eb496931fa05d693b95140a947cb73", size = 1280126 },
    { url = "https://files.pythonhosted.org/packages/c6/c9/77e3d648d97c03a42acfe843d03e97be3c5ef1b4d9de52e5bd2d28eed8e7/aiohttp-3.10.5-cp312-cp312-musllinux_1_2_aarch64.whl", hash = "sha256:4790f0e15f00058f7599dab2b206d3049d7ac464dc2e5eae0e93fa18aee9e7bf", size = 1292660 },
    { url = "https://files.pythonhosted.org/packages/7e/5d/99c71f8e5c8b64295be421b4c42d472766b263a1fe32e91b64bf77005bf2/aiohttp-3.10.5-cp312-cp312-musllinux_1_2_i686.whl", hash = "sha256:44b324a6b8376a23e6ba25d368726ee3bc281e6ab306db80b5819999c737d820", size = 1300988 },
    { url = "https://files.pythonhosted.org/packages/8f/2c/76d2377dd947f52fbe8afb19b18a3b816d66c7966755c04030f93b1f7b2d/aiohttp-3.10.5-cp312-cp312-musllinux_1_2_ppc64le.whl", hash = "sha256:0d277cfb304118079e7044aad0b76685d30ecb86f83a0711fc5fb257ffe832ca", size = 1339268 },
    { url = "https://files.pythonhosted.org/packages/fd/e6/3d9d935cc705d57ed524d82ec5d6b678a53ac1552720ae41282caa273584/aiohttp-3.10.5-cp312-cp312-musllinux_1_2_s390x.whl", hash = "sha256:54d9ddea424cd19d3ff6128601a4a4d23d54a421f9b4c0fff740505813739a91", size = 1366993 },
    { url = "https://files.pythonhosted.org/packages/fe/c2/f7eed4d602f3f224600d03ab2e1a7734999b0901b1c49b94dc5891340433/aiohttp-3.10.5-cp312-cp312-musllinux_1_2_x86_64.whl", hash = "sha256:4f1c9866ccf48a6df2b06823e6ae80573529f2af3a0992ec4fe75b1a510df8a6", size = 1329459 },
    { url = "https://files.pythonhosted.org/packages/ce/8f/27f205b76531fc592abe29e1ad265a16bf934a9f609509c02d765e6a8055/aiohttp-3.10.5-cp312-cp312-win32.whl", hash = "sha256:dc4826823121783dccc0871e3f405417ac116055bf184ac04c36f98b75aacd12", size = 356968 },
    { url = "https://files.pythonhosted.org/packages/39/8c/4f6c0b2b3629f6be6c81ab84d9d577590f74f01d4412bfc4067958eaa1e1/aiohttp-3.10.5-cp312-cp312-win_amd64.whl", hash = "sha256:22c0a23a3b3138a6bf76fc553789cb1a703836da86b0f306b6f0dc1617398abc", size = 377650 },
    { url = "https://files.pythonhosted.org/packages/7b/b9/03b4327897a5b5d29338fa9b514f1c2f66a3e4fc88a4e40fad478739314d/aiohttp-3.10.5-cp313-cp313-macosx_10_13_universal2.whl", hash = "sha256:7f6b639c36734eaa80a6c152a238242bedcee9b953f23bb887e9102976343092", size = 576994 },
    { url = "https://files.pythonhosted.org/packages/67/1b/20c2e159cd07b8ed6dde71c2258233902fdf415b2fe6174bd2364ba63107/aiohttp-3.10.5-cp313-cp313-macosx_10_13_x86_64.whl", hash = "sha256:f29930bc2921cef955ba39a3ff87d2c4398a0394ae217f41cb02d5c26c8b1b77", size = 390684 },
    { url = "https://files.pythonhosted.org/packages/4d/6b/ff83b34f157e370431d8081c5d1741963f4fb12f9aaddb2cacbf50305225/aiohttp-3.10.5-cp313-cp313-macosx_11_0_arm64.whl", hash = "sha256:f489a2c9e6455d87eabf907ac0b7d230a9786be43fbe884ad184ddf9e9c1e385", size = 386176 },
    { url = "https://files.pythonhosted.org/packages/4d/a1/6e92817eb657de287560962df4959b7ddd22859c4b23a0309e2d3de12538/aiohttp-3.10.5-cp313-cp313-manylinux_2_17_aarch64.manylinux2014_aarch64.whl", hash = "sha256:123dd5b16b75b2962d0fff566effb7a065e33cd4538c1692fb31c3bda2bfb972", size = 1303310 },
    { url = "https://files.pythonhosted.org/packages/04/29/200518dc7a39c30ae6d5bc232d7207446536e93d3d9299b8e95db6e79c54/aiohttp-3.10.5-cp313-cp313-manylinux_2_17_ppc64le.manylinux2014_ppc64le.whl", hash = "sha256:b98e698dc34966e5976e10bbca6d26d6724e6bdea853c7c10162a3235aba6e16", size = 1340445 },
    { url = "https://files.pythonhosted.org/packages/8e/20/53f7bba841ba7b5bb5dea580fea01c65524879ba39cb917d08c845524717/aiohttp-3.10.5-cp313-cp313-manylinux_2_17_s390x.manylinux2014_s390x.whl", hash = "sha256:c3b9162bab7e42f21243effc822652dc5bb5e8ff42a4eb62fe7782bcbcdfacf6", size = 1385121 },
    { url = "https://files.pythonhosted.org/packages/f1/b4/d99354ad614c48dd38fb1ee880a1a54bd9ab2c3bcad3013048d4a1797d3a/aiohttp-3.10.5-cp313-cp313-manylinux_2_17_x86_64.manylinux2014_x86_64.whl", hash = "sha256:1923a5c44061bffd5eebeef58cecf68096e35003907d8201a4d0d6f6e387ccaa", size = 1299669 },
    { url = "https://files.pythonhosted.org/packages/51/39/ca1de675f2a5729c71c327e52ac6344e63f036bd37281686ae5c3fb13bfb/aiohttp-3.10.5-cp313-cp313-manylinux_2_5_i686.manylinux1_i686.manylinux_2_17_i686.manylinux2014_i686.whl", hash = "sha256:d55f011da0a843c3d3df2c2cf4e537b8070a419f891c930245f05d329c4b0689", size = 1252638 },
    { url = "https://files.pythonhosted.org/packages/54/cf/a3ae7ff43138422d477348e309ef8275779701bf305ff6054831ef98b782/aiohttp-3.10.5-cp313-cp313-musllinux_1_2_aarch64.whl", hash = "sha256:afe16a84498441d05e9189a15900640a2d2b5e76cf4efe8cbb088ab4f112ee57", size = 1266889 },
    { url = "https://files.pythonhosted.org/packages/6e/7a/c6027ad70d9fb23cf254a26144de2723821dade1a624446aa22cd0b6d012/aiohttp-3.10.5-cp313-cp313-musllinux_1_2_i686.whl", hash = "sha256:f8112fb501b1e0567a1251a2fd0747baae60a4ab325a871e975b7bb67e59221f", size = 1266249 },
    { url = "https://files.pythonhosted.org/packages/64/fd/ed136d46bc2c7e3342fed24662b4827771d55ceb5a7687847aae977bfc17/aiohttp-3.10.5-cp313-cp313-musllinux_1_2_ppc64le.whl", hash = "sha256:1e72589da4c90337837fdfe2026ae1952c0f4a6e793adbbfbdd40efed7c63599", size = 1311036 },
    { url = "https://files.pythonhosted.org/packages/76/9a/43eeb0166f1119256d6f43468f900db1aed7fbe32069d2a71c82f987db4d/aiohttp-3.10.5-cp313-cp313-musllinux_1_2_s390x.whl", hash = "sha256:4d46c7b4173415d8e583045fbc4daa48b40e31b19ce595b8d92cf639396c15d5", size = 1338756 },
    { url = "https://files.pythonhosted.org/packages/d5/bc/d01ff0810b3f5e26896f76d44225ed78b088ddd33079b85cd1a23514318b/aiohttp-3.10.5-cp313-cp313-musllinux_1_2_x86_64.whl", hash = "sha256:33e6bc4bab477c772a541f76cd91e11ccb6d2efa2b8d7d7883591dfb523e5987", size = 1299976 },
    { url = "https://files.pythonhosted.org/packages/3e/c9/50a297c4f7ab57a949f4add2d3eafe5f3e68bb42f739e933f8b32a092bda/aiohttp-3.10.5-cp313-cp313-win32.whl", hash = "sha256:c58c6837a2c2a7cf3133983e64173aec11f9c2cd8e87ec2fdc16ce727bcf1a04", size = 355609 },
    { url = "https://files.pythonhosted.org/packages/65/28/aee9d04fb0b3b1f90622c338a08e54af5198e704a910e20947c473298fd0/aiohttp-3.10.5-cp313-cp313-win_amd64.whl", hash = "sha256:38172a70005252b6893088c0f5e8a47d173df7cc2b2bd88650957eb84fcf5022", size = 375697 },
]

[[package]]
name = "aiosignal"
version = "1.3.1"
source = { registry = "https://pypi.org/simple" }
dependencies = [
    { name = "frozenlist" },
]
sdist = { url = "https://files.pythonhosted.org/packages/ae/67/0952ed97a9793b4958e5736f6d2b346b414a2cd63e82d05940032f45b32f/aiosignal-1.3.1.tar.gz", hash = "sha256:54cd96e15e1649b75d6c87526a6ff0b6c1b0dd3459f43d9ca11d48c339b68cfc", size = 19422 }
wheels = [
    { url = "https://files.pythonhosted.org/packages/76/ac/a7305707cb852b7e16ff80eaf5692309bde30e2b1100a1fcacdc8f731d97/aiosignal-1.3.1-py3-none-any.whl", hash = "sha256:f8376fb07dd1e86a584e4fcdec80b36b7f81aac666ebc724e2c090300dd83b17", size = 7617 },
]

[[package]]
name = "annotated-types"
version = "0.7.0"
source = { registry = "https://pypi.org/simple" }
sdist = { url = "https://files.pythonhosted.org/packages/ee/67/531ea369ba64dcff5ec9c3402f9f51bf748cec26dde048a2f973a4eea7f5/annotated_types-0.7.0.tar.gz", hash = "sha256:aff07c09a53a08bc8cfccb9c85b05f1aa9a2a6f23728d790723543408344ce89", size = 16081 }
wheels = [
    { url = "https://files.pythonhosted.org/packages/78/b6/6307fbef88d9b5ee7421e68d78a9f162e0da4900bc5f5793f6d3d0e34fb8/annotated_types-0.7.0-py3-none-any.whl", hash = "sha256:1f02e8b43a8fbbc3f3e0d4f0f4bfc8131bcb4eebe8849b8e5c773f3a1c582a53", size = 13643 },
]

[[package]]
name = "anyio"
version = "4.4.0"
source = { registry = "https://pypi.org/simple" }
dependencies = [
    { name = "idna" },
    { name = "sniffio" },
]
sdist = { url = "https://files.pythonhosted.org/packages/e6/e3/c4c8d473d6780ef1853d630d581f70d655b4f8d7553c6997958c283039a2/anyio-4.4.0.tar.gz", hash = "sha256:5aadc6a1bbb7cdb0bede386cac5e2940f5e2ff3aa20277e991cf028e0585ce94", size = 163930 }
wheels = [
    { url = "https://files.pythonhosted.org/packages/7b/a2/10639a79341f6c019dedc95bd48a4928eed9f1d1197f4c04f546fc7ae0ff/anyio-4.4.0-py3-none-any.whl", hash = "sha256:c1b2d8f46a8a812513012e1107cb0e68c17159a7a594208005a57dc776e1bdc7", size = 86780 },
]

[[package]]
name = "appnope"
version = "0.1.4"
source = { registry = "https://pypi.org/simple" }
sdist = { url = "https://files.pythonhosted.org/packages/35/5d/752690df9ef5b76e169e68d6a129fa6d08a7100ca7f754c89495db3c6019/appnope-0.1.4.tar.gz", hash = "sha256:1de3860566df9caf38f01f86f65e0e13e379af54f9e4bee1e66b48f2efffd1ee", size = 4170 }
wheels = [
    { url = "https://files.pythonhosted.org/packages/81/29/5ecc3a15d5a33e31b26c11426c45c501e439cb865d0bff96315d86443b78/appnope-0.1.4-py2.py3-none-any.whl", hash = "sha256:502575ee11cd7a28c0205f379b525beefebab9d161b7c964670864014ed7213c", size = 4321 },
]

[[package]]
name = "argon2-cffi"
version = "23.1.0"
source = { registry = "https://pypi.org/simple" }
dependencies = [
    { name = "argon2-cffi-bindings" },
]
sdist = { url = "https://files.pythonhosted.org/packages/31/fa/57ec2c6d16ecd2ba0cf15f3c7d1c3c2e7b5fcb83555ff56d7ab10888ec8f/argon2_cffi-23.1.0.tar.gz", hash = "sha256:879c3e79a2729ce768ebb7d36d4609e3a78a4ca2ec3a9f12286ca057e3d0db08", size = 42798 }
wheels = [
    { url = "https://files.pythonhosted.org/packages/a4/6a/e8a041599e78b6b3752da48000b14c8d1e8a04ded09c88c714ba047f34f5/argon2_cffi-23.1.0-py3-none-any.whl", hash = "sha256:c670642b78ba29641818ab2e68bd4e6a78ba53b7eff7b4c3815ae16abf91c7ea", size = 15124 },
]

[[package]]
name = "argon2-cffi-bindings"
version = "21.2.0"
source = { registry = "https://pypi.org/simple" }
dependencies = [
    { name = "cffi" },
]
sdist = { url = "https://files.pythonhosted.org/packages/b9/e9/184b8ccce6683b0aa2fbb7ba5683ea4b9c5763f1356347f1312c32e3c66e/argon2-cffi-bindings-21.2.0.tar.gz", hash = "sha256:bb89ceffa6c791807d1305ceb77dbfacc5aa499891d2c55661c6459651fc39e3", size = 1779911 }
wheels = [
    { url = "https://files.pythonhosted.org/packages/d4/13/838ce2620025e9666aa8f686431f67a29052241692a3dd1ae9d3692a89d3/argon2_cffi_bindings-21.2.0-cp36-abi3-macosx_10_9_x86_64.whl", hash = "sha256:ccb949252cb2ab3a08c02024acb77cfb179492d5701c7cbdbfd776124d4d2367", size = 29658 },
    { url = "https://files.pythonhosted.org/packages/b3/02/f7f7bb6b6af6031edb11037639c697b912e1dea2db94d436e681aea2f495/argon2_cffi_bindings-21.2.0-cp36-abi3-manylinux_2_17_aarch64.manylinux2014_aarch64.whl", hash = "sha256:9524464572e12979364b7d600abf96181d3541da11e23ddf565a32e70bd4dc0d", size = 80583 },
    { url = "https://files.pythonhosted.org/packages/ec/f7/378254e6dd7ae6f31fe40c8649eea7d4832a42243acaf0f1fff9083b2bed/argon2_cffi_bindings-21.2.0-cp36-abi3-manylinux_2_17_x86_64.manylinux2014_x86_64.whl", hash = "sha256:b746dba803a79238e925d9046a63aa26bf86ab2a2fe74ce6b009a1c3f5c8f2ae", size = 86168 },
    { url = "https://files.pythonhosted.org/packages/74/f6/4a34a37a98311ed73bb80efe422fed95f2ac25a4cacc5ae1d7ae6a144505/argon2_cffi_bindings-21.2.0-cp36-abi3-manylinux_2_5_i686.manylinux1_i686.manylinux_2_17_i686.manylinux2014_i686.whl", hash = "sha256:58ed19212051f49a523abb1dbe954337dc82d947fb6e5a0da60f7c8471a8476c", size = 82709 },
    { url = "https://files.pythonhosted.org/packages/74/2b/73d767bfdaab25484f7e7901379d5f8793cccbb86c6e0cbc4c1b96f63896/argon2_cffi_bindings-21.2.0-cp36-abi3-musllinux_1_1_aarch64.whl", hash = "sha256:bd46088725ef7f58b5a1ef7ca06647ebaf0eb4baff7d1d0d177c6cc8744abd86", size = 83613 },
    { url = "https://files.pythonhosted.org/packages/4f/fd/37f86deef67ff57c76f137a67181949c2d408077e2e3dd70c6c42912c9bf/argon2_cffi_bindings-21.2.0-cp36-abi3-musllinux_1_1_i686.whl", hash = "sha256:8cd69c07dd875537a824deec19f978e0f2078fdda07fd5c42ac29668dda5f40f", size = 84583 },
    { url = "https://files.pythonhosted.org/packages/6f/52/5a60085a3dae8fded8327a4f564223029f5f54b0cb0455a31131b5363a01/argon2_cffi_bindings-21.2.0-cp36-abi3-musllinux_1_1_x86_64.whl", hash = "sha256:f1152ac548bd5b8bcecfb0b0371f082037e47128653df2e8ba6e914d384f3c3e", size = 88475 },
    { url = "https://files.pythonhosted.org/packages/8b/95/143cd64feb24a15fa4b189a3e1e7efbaeeb00f39a51e99b26fc62fbacabd/argon2_cffi_bindings-21.2.0-cp36-abi3-win32.whl", hash = "sha256:603ca0aba86b1349b147cab91ae970c63118a0f30444d4bc80355937c950c082", size = 27698 },
    { url = "https://files.pythonhosted.org/packages/37/2c/e34e47c7dee97ba6f01a6203e0383e15b60fb85d78ac9a15cd066f6fe28b/argon2_cffi_bindings-21.2.0-cp36-abi3-win_amd64.whl", hash = "sha256:b2ef1c30440dbbcba7a5dc3e319408b59676e2e039e2ae11a8775ecf482b192f", size = 30817 },
    { url = "https://files.pythonhosted.org/packages/5a/e4/bf8034d25edaa495da3c8a3405627d2e35758e44ff6eaa7948092646fdcc/argon2_cffi_bindings-21.2.0-cp38-abi3-macosx_10_9_universal2.whl", hash = "sha256:e415e3f62c8d124ee16018e491a009937f8cf7ebf5eb430ffc5de21b900dad93", size = 53104 },
]

[[package]]
name = "arrow"
version = "1.3.0"
source = { registry = "https://pypi.org/simple" }
dependencies = [
    { name = "python-dateutil" },
    { name = "types-python-dateutil" },
]
sdist = { url = "https://files.pythonhosted.org/packages/2e/00/0f6e8fcdb23ea632c866620cc872729ff43ed91d284c866b515c6342b173/arrow-1.3.0.tar.gz", hash = "sha256:d4540617648cb5f895730f1ad8c82a65f2dad0166f57b75f3ca54759c4d67a85", size = 131960 }
wheels = [
    { url = "https://files.pythonhosted.org/packages/f8/ed/e97229a566617f2ae958a6b13e7cc0f585470eac730a73e9e82c32a3cdd2/arrow-1.3.0-py3-none-any.whl", hash = "sha256:c728b120ebc00eb84e01882a6f5e7927a53960aa990ce7dd2b10f39005a67f80", size = 66419 },
]

[[package]]
name = "asttokens"
version = "2.4.1"
source = { registry = "https://pypi.org/simple" }
dependencies = [
    { name = "six" },
]
sdist = { url = "https://files.pythonhosted.org/packages/45/1d/f03bcb60c4a3212e15f99a56085d93093a497718adf828d050b9d675da81/asttokens-2.4.1.tar.gz", hash = "sha256:b03869718ba9a6eb027e134bfdf69f38a236d681c83c160d510768af11254ba0", size = 62284 }
wheels = [
    { url = "https://files.pythonhosted.org/packages/45/86/4736ac618d82a20d87d2f92ae19441ebc7ac9e7a581d7e58bbe79233b24a/asttokens-2.4.1-py2.py3-none-any.whl", hash = "sha256:051ed49c3dcae8913ea7cd08e46a606dba30b79993209636c4875bc1d637bc24", size = 27764 },
]

[[package]]
name = "async-lru"
version = "2.0.4"
source = { registry = "https://pypi.org/simple" }
sdist = { url = "https://files.pythonhosted.org/packages/80/e2/2b4651eff771f6fd900d233e175ddc5e2be502c7eb62c0c42f975c6d36cd/async-lru-2.0.4.tar.gz", hash = "sha256:b8a59a5df60805ff63220b2a0c5b5393da5521b113cd5465a44eb037d81a5627", size = 10019 }
wheels = [
    { url = "https://files.pythonhosted.org/packages/fa/9f/3c3503693386c4b0f245eaf5ca6198e3b28879ca0a40bde6b0e319793453/async_lru-2.0.4-py3-none-any.whl", hash = "sha256:ff02944ce3c288c5be660c42dbcca0742b32c3b279d6dceda655190240b99224", size = 6111 },
]

[[package]]
name = "attrs"
version = "24.2.0"
source = { registry = "https://pypi.org/simple" }
sdist = { url = "https://files.pythonhosted.org/packages/fc/0f/aafca9af9315aee06a89ffde799a10a582fe8de76c563ee80bbcdc08b3fb/attrs-24.2.0.tar.gz", hash = "sha256:5cfb1b9148b5b086569baec03f20d7b6bf3bcacc9a42bebf87ffaaca362f6346", size = 792678 }
wheels = [
    { url = "https://files.pythonhosted.org/packages/6a/21/5b6702a7f963e95456c0de2d495f67bf5fd62840ac655dc451586d23d39a/attrs-24.2.0-py3-none-any.whl", hash = "sha256:81921eb96de3191c8258c199618104dd27ac608d9366f5e35d011eae1867ede2", size = 63001 },
]

[[package]]
name = "azure-common"
version = "1.1.28"
source = { registry = "https://pypi.org/simple" }
sdist = { url = "https://files.pythonhosted.org/packages/3e/71/f6f71a276e2e69264a97ad39ef850dca0a04fce67b12570730cb38d0ccac/azure-common-1.1.28.zip", hash = "sha256:4ac0cd3214e36b6a1b6a442686722a5d8cc449603aa833f3f0f40bda836704a3", size = 20914 }
wheels = [
    { url = "https://files.pythonhosted.org/packages/62/55/7f118b9c1b23ec15ca05d15a578d8207aa1706bc6f7c87218efffbbf875d/azure_common-1.1.28-py2.py3-none-any.whl", hash = "sha256:5c12d3dcf4ec20599ca6b0d3e09e86e146353d443e7fcc050c9a19c1f9df20ad", size = 14462 },
]

[[package]]
name = "azure-core"
version = "1.30.2"
source = { registry = "https://pypi.org/simple" }
dependencies = [
    { name = "requests" },
    { name = "six" },
    { name = "typing-extensions" },
]
sdist = { url = "https://files.pythonhosted.org/packages/99/d4/1f469fa246f554b86fb5cebc30eef1b2a38b7af7a2c2791bce0a4c6e4604/azure-core-1.30.2.tar.gz", hash = "sha256:a14dc210efcd608821aa472d9fb8e8d035d29b68993819147bc290a8ac224472", size = 271104 }
wheels = [
    { url = "https://files.pythonhosted.org/packages/ef/d7/69d53f37733f8cb844862781767aef432ff3152bc9b9864dc98c7e286ce9/azure_core-1.30.2-py3-none-any.whl", hash = "sha256:cf019c1ca832e96274ae85abd3d9f752397194d9fea3b41487290562ac8abe4a", size = 194253 },
]

[[package]]
name = "azure-identity"
version = "1.17.1"
source = { registry = "https://pypi.org/simple" }
dependencies = [
    { name = "azure-core" },
    { name = "cryptography" },
    { name = "msal" },
    { name = "msal-extensions" },
    { name = "typing-extensions" },
]
sdist = { url = "https://files.pythonhosted.org/packages/51/c9/f7e3926686a89670ce641b360bd2da9a2d7a12b3e532403462d99f81e9d5/azure-identity-1.17.1.tar.gz", hash = "sha256:32ecc67cc73f4bd0595e4f64b1ca65cd05186f4fe6f98ed2ae9f1aa32646efea", size = 246652 }
wheels = [
    { url = "https://files.pythonhosted.org/packages/49/83/a777861351e7b99e7c84ff3b36bab35e87b6e5d36e50b6905e148c696515/azure_identity-1.17.1-py3-none-any.whl", hash = "sha256:db8d59c183b680e763722bfe8ebc45930e6c57df510620985939f7f3191e0382", size = 173229 },
]

[[package]]
name = "azure-search-documents"
version = "11.5.1"
source = { registry = "https://pypi.org/simple" }
dependencies = [
    { name = "azure-common" },
    { name = "azure-core" },
    { name = "isodate" },
    { name = "typing-extensions" },
]
sdist = { url = "https://files.pythonhosted.org/packages/4e/e9/30db59552aa9673644d40a0ba4305e7de7c2ac18a77720d306e7e21ed0d9/azure_search_documents-11.5.1.tar.gz", hash = "sha256:573e493807ec98db954871986f6105bc66e4ad7e2e7477c5ba2127f8fbf8546b", size = 298839 }
wheels = [
    { url = "https://files.pythonhosted.org/packages/e3/2a/115b3babcaa01f532d6527659acb042e9bbeab0afb5f7f6b5b53202bcec8/azure_search_documents-11.5.1-py3-none-any.whl", hash = "sha256:132738195aa7a6d602a6ac1c52cc3cbc9d64edf401f75153cec2f6b0b8c9fe46", size = 297679 },
]

[[package]]
name = "babel"
version = "2.16.0"
source = { registry = "https://pypi.org/simple" }
sdist = { url = "https://files.pythonhosted.org/packages/2a/74/f1bc80f23eeba13393b7222b11d95ca3af2c1e28edca18af487137eefed9/babel-2.16.0.tar.gz", hash = "sha256:d1f3554ca26605fe173f3de0c65f750f5a42f924499bf134de6423582298e316", size = 9348104 }
wheels = [
    { url = "https://files.pythonhosted.org/packages/ed/20/bc79bc575ba2e2a7f70e8a1155618bb1301eaa5132a8271373a6903f73f8/babel-2.16.0-py3-none-any.whl", hash = "sha256:368b5b98b37c06b7daf6696391c3240c938b37767d4584413e8438c5c435fa8b", size = 9587599 },
]

[[package]]
name = "beautifulsoup4"
version = "4.12.3"
source = { registry = "https://pypi.org/simple" }
dependencies = [
    { name = "soupsieve" },
]
sdist = { url = "https://files.pythonhosted.org/packages/b3/ca/824b1195773ce6166d388573fc106ce56d4a805bd7427b624e063596ec58/beautifulsoup4-4.12.3.tar.gz", hash = "sha256:74e3d1928edc070d21748185c46e3fb33490f22f52a3addee9aee0f4f7781051", size = 581181 }
wheels = [
    { url = "https://files.pythonhosted.org/packages/b1/fe/e8c672695b37eecc5cbf43e1d0638d88d66ba3a44c4d321c796f4e59167f/beautifulsoup4-4.12.3-py3-none-any.whl", hash = "sha256:b80878c9f40111313e55da8ba20bdba06d8fa3969fc68304167741bbf9e082ed", size = 147925 },
]

[[package]]
name = "bleach"
version = "6.1.0"
source = { registry = "https://pypi.org/simple" }
dependencies = [
    { name = "six" },
    { name = "webencodings" },
]
sdist = { url = "https://files.pythonhosted.org/packages/6d/10/77f32b088738f40d4f5be801daa5f327879eadd4562f36a2b5ab975ae571/bleach-6.1.0.tar.gz", hash = "sha256:0a31f1837963c41d46bbf1331b8778e1308ea0791db03cc4e7357b97cf42a8fe", size = 202119 }
wheels = [
    { url = "https://files.pythonhosted.org/packages/ea/63/da7237f805089ecc28a3f36bca6a21c31fcbc2eb380f3b8f1be3312abd14/bleach-6.1.0-py3-none-any.whl", hash = "sha256:3225f354cfc436b9789c66c4ee030194bee0568fbf9cbdad3bc8b5c26c5f12b6", size = 162750 },
]

[[package]]
name = "browser-cookie3"
version = "0.19.1"
source = { registry = "https://pypi.org/simple" }
dependencies = [
    { name = "jeepney", marker = "'bsd' in sys_platform or sys_platform == 'linux'" },
    { name = "lz4" },
    { name = "pycryptodomex" },
]
sdist = { url = "https://files.pythonhosted.org/packages/27/74/38bce788694ab4db1f91b729d782e85fefe855ccd1a5f74ee03e6ac43008/browser-cookie3-0.19.1.tar.gz", hash = "sha256:3031ad14b96b47ef1e4c8545f2f463e10ad844ef834dcd0ebdae361e31c6119a", size = 19969 }
wheels = [
    { url = "https://files.pythonhosted.org/packages/0a/0d/0fa3b3a13870a9beb4739449e2fc0071d66715b5c300783966541867457c/browser_cookie3-0.19.1-py3-none-any.whl", hash = "sha256:114e40fe80853211d65f14bc690a7d90c4c287251593dc5767692a950a9006d4", size = 14672 },
]

[[package]]
name = "cachetools"
version = "5.5.0"
source = { registry = "https://pypi.org/simple" }
sdist = { url = "https://files.pythonhosted.org/packages/c3/38/a0f315319737ecf45b4319a8cd1f3a908e29d9277b46942263292115eee7/cachetools-5.5.0.tar.gz", hash = "sha256:2cc24fb4cbe39633fb7badd9db9ca6295d766d9c2995f245725a46715d050f2a", size = 27661 }
wheels = [
    { url = "https://files.pythonhosted.org/packages/a4/07/14f8ad37f2d12a5ce41206c21820d8cb6561b728e51fad4530dff0552a67/cachetools-5.5.0-py3-none-any.whl", hash = "sha256:02134e8439cdc2ffb62023ce1debca2944c3f289d66bb17ead3ab3dede74b292", size = 9524 },
]

[[package]]
name = "certifi"
version = "2024.8.30"
source = { registry = "https://pypi.org/simple" }
sdist = { url = "https://files.pythonhosted.org/packages/b0/ee/9b19140fe824b367c04c5e1b369942dd754c4c5462d5674002f75c4dedc1/certifi-2024.8.30.tar.gz", hash = "sha256:bec941d2aa8195e248a60b31ff9f0558284cf01a52591ceda73ea9afffd69fd9", size = 168507 }
wheels = [
    { url = "https://files.pythonhosted.org/packages/12/90/3c9ff0512038035f59d279fddeb79f5f1eccd8859f06d6163c58798b9487/certifi-2024.8.30-py3-none-any.whl", hash = "sha256:922820b53db7a7257ffbda3f597266d435245903d80737e34f8a45ff3e3230d8", size = 167321 },
]

[[package]]
name = "cffi"
version = "1.17.1"
source = { registry = "https://pypi.org/simple" }
dependencies = [
    { name = "pycparser" },
]
sdist = { url = "https://files.pythonhosted.org/packages/fc/97/c783634659c2920c3fc70419e3af40972dbaf758daa229a7d6ea6135c90d/cffi-1.17.1.tar.gz", hash = "sha256:1c39c6016c32bc48dd54561950ebd6836e1670f2ae46128f67cf49e789c52824", size = 516621 }
wheels = [
    { url = "https://files.pythonhosted.org/packages/5a/84/e94227139ee5fb4d600a7a4927f322e1d4aea6fdc50bd3fca8493caba23f/cffi-1.17.1-cp312-cp312-macosx_10_9_x86_64.whl", hash = "sha256:805b4371bf7197c329fcb3ead37e710d1bca9da5d583f5073b799d5c5bd1eee4", size = 183178 },
    { url = "https://files.pythonhosted.org/packages/da/ee/fb72c2b48656111c4ef27f0f91da355e130a923473bf5ee75c5643d00cca/cffi-1.17.1-cp312-cp312-macosx_11_0_arm64.whl", hash = "sha256:733e99bc2df47476e3848417c5a4540522f234dfd4ef3ab7fafdf555b082ec0c", size = 178840 },
    { url = "https://files.pythonhosted.org/packages/cc/b6/db007700f67d151abadf508cbfd6a1884f57eab90b1bb985c4c8c02b0f28/cffi-1.17.1-cp312-cp312-manylinux_2_12_i686.manylinux2010_i686.manylinux_2_17_i686.manylinux2014_i686.whl", hash = "sha256:1257bdabf294dceb59f5e70c64a3e2f462c30c7ad68092d01bbbfb1c16b1ba36", size = 454803 },
    { url = "https://files.pythonhosted.org/packages/1a/df/f8d151540d8c200eb1c6fba8cd0dfd40904f1b0682ea705c36e6c2e97ab3/cffi-1.17.1-cp312-cp312-manylinux_2_17_aarch64.manylinux2014_aarch64.whl", hash = "sha256:da95af8214998d77a98cc14e3a3bd00aa191526343078b530ceb0bd710fb48a5", size = 478850 },
    { url = "https://files.pythonhosted.org/packages/28/c0/b31116332a547fd2677ae5b78a2ef662dfc8023d67f41b2a83f7c2aa78b1/cffi-1.17.1-cp312-cp312-manylinux_2_17_ppc64le.manylinux2014_ppc64le.whl", hash = "sha256:d63afe322132c194cf832bfec0dc69a99fb9bb6bbd550f161a49e9e855cc78ff", size = 485729 },
    { url = "https://files.pythonhosted.org/packages/91/2b/9a1ddfa5c7f13cab007a2c9cc295b70fbbda7cb10a286aa6810338e60ea1/cffi-1.17.1-cp312-cp312-manylinux_2_17_s390x.manylinux2014_s390x.whl", hash = "sha256:f79fc4fc25f1c8698ff97788206bb3c2598949bfe0fef03d299eb1b5356ada99", size = 471256 },
    { url = "https://files.pythonhosted.org/packages/b2/d5/da47df7004cb17e4955df6a43d14b3b4ae77737dff8bf7f8f333196717bf/cffi-1.17.1-cp312-cp312-manylinux_2_17_x86_64.manylinux2014_x86_64.whl", hash = "sha256:b62ce867176a75d03a665bad002af8e6d54644fad99a3c70905c543130e39d93", size = 479424 },
    { url = "https://files.pythonhosted.org/packages/0b/ac/2a28bcf513e93a219c8a4e8e125534f4f6db03e3179ba1c45e949b76212c/cffi-1.17.1-cp312-cp312-musllinux_1_1_aarch64.whl", hash = "sha256:386c8bf53c502fff58903061338ce4f4950cbdcb23e2902d86c0f722b786bbe3", size = 484568 },
    { url = "https://files.pythonhosted.org/packages/d4/38/ca8a4f639065f14ae0f1d9751e70447a261f1a30fa7547a828ae08142465/cffi-1.17.1-cp312-cp312-musllinux_1_1_x86_64.whl", hash = "sha256:4ceb10419a9adf4460ea14cfd6bc43d08701f0835e979bf821052f1805850fe8", size = 488736 },
    { url = "https://files.pythonhosted.org/packages/86/c5/28b2d6f799ec0bdecf44dced2ec5ed43e0eb63097b0f58c293583b406582/cffi-1.17.1-cp312-cp312-win32.whl", hash = "sha256:a08d7e755f8ed21095a310a693525137cfe756ce62d066e53f502a83dc550f65", size = 172448 },
    { url = "https://files.pythonhosted.org/packages/50/b9/db34c4755a7bd1cb2d1603ac3863f22bcecbd1ba29e5ee841a4bc510b294/cffi-1.17.1-cp312-cp312-win_amd64.whl", hash = "sha256:51392eae71afec0d0c8fb1a53b204dbb3bcabcb3c9b807eedf3e1e6ccf2de903", size = 181976 },
    { url = "https://files.pythonhosted.org/packages/8d/f8/dd6c246b148639254dad4d6803eb6a54e8c85c6e11ec9df2cffa87571dbe/cffi-1.17.1-cp313-cp313-macosx_10_13_x86_64.whl", hash = "sha256:f3a2b4222ce6b60e2e8b337bb9596923045681d71e5a082783484d845390938e", size = 182989 },
    { url = "https://files.pythonhosted.org/packages/8b/f1/672d303ddf17c24fc83afd712316fda78dc6fce1cd53011b839483e1ecc8/cffi-1.17.1-cp313-cp313-macosx_11_0_arm64.whl", hash = "sha256:0984a4925a435b1da406122d4d7968dd861c1385afe3b45ba82b750f229811e2", size = 178802 },
    { url = "https://files.pythonhosted.org/packages/0e/2d/eab2e858a91fdff70533cab61dcff4a1f55ec60425832ddfdc9cd36bc8af/cffi-1.17.1-cp313-cp313-manylinux_2_12_i686.manylinux2010_i686.manylinux_2_17_i686.manylinux2014_i686.whl", hash = "sha256:d01b12eeeb4427d3110de311e1774046ad344f5b1a7403101878976ecd7a10f3", size = 454792 },
    { url = "https://files.pythonhosted.org/packages/75/b2/fbaec7c4455c604e29388d55599b99ebcc250a60050610fadde58932b7ee/cffi-1.17.1-cp313-cp313-manylinux_2_17_aarch64.manylinux2014_aarch64.whl", hash = "sha256:706510fe141c86a69c8ddc029c7910003a17353970cff3b904ff0686a5927683", size = 478893 },
    { url = "https://files.pythonhosted.org/packages/4f/b7/6e4a2162178bf1935c336d4da8a9352cccab4d3a5d7914065490f08c0690/cffi-1.17.1-cp313-cp313-manylinux_2_17_ppc64le.manylinux2014_ppc64le.whl", hash = "sha256:de55b766c7aa2e2a3092c51e0483d700341182f08e67c63630d5b6f200bb28e5", size = 485810 },
    { url = "https://files.pythonhosted.org/packages/c7/8a/1d0e4a9c26e54746dc08c2c6c037889124d4f59dffd853a659fa545f1b40/cffi-1.17.1-cp313-cp313-manylinux_2_17_s390x.manylinux2014_s390x.whl", hash = "sha256:c59d6e989d07460165cc5ad3c61f9fd8f1b4796eacbd81cee78957842b834af4", size = 471200 },
    { url = "https://files.pythonhosted.org/packages/26/9f/1aab65a6c0db35f43c4d1b4f580e8df53914310afc10ae0397d29d697af4/cffi-1.17.1-cp313-cp313-manylinux_2_17_x86_64.manylinux2014_x86_64.whl", hash = "sha256:dd398dbc6773384a17fe0d3e7eeb8d1a21c2200473ee6806bb5e6a8e62bb73dd", size = 479447 },
    { url = "https://files.pythonhosted.org/packages/5f/e4/fb8b3dd8dc0e98edf1135ff067ae070bb32ef9d509d6cb0f538cd6f7483f/cffi-1.17.1-cp313-cp313-musllinux_1_1_aarch64.whl", hash = "sha256:3edc8d958eb099c634dace3c7e16560ae474aa3803a5df240542b305d14e14ed", size = 484358 },
    { url = "https://files.pythonhosted.org/packages/f1/47/d7145bf2dc04684935d57d67dff9d6d795b2ba2796806bb109864be3a151/cffi-1.17.1-cp313-cp313-musllinux_1_1_x86_64.whl", hash = "sha256:72e72408cad3d5419375fc87d289076ee319835bdfa2caad331e377589aebba9", size = 488469 },
    { url = "https://files.pythonhosted.org/packages/bf/ee/f94057fa6426481d663b88637a9a10e859e492c73d0384514a17d78ee205/cffi-1.17.1-cp313-cp313-win32.whl", hash = "sha256:e03eab0a8677fa80d646b5ddece1cbeaf556c313dcfac435ba11f107ba117b5d", size = 172475 },
    { url = "https://files.pythonhosted.org/packages/7c/fc/6a8cb64e5f0324877d503c854da15d76c1e50eb722e320b15345c4d0c6de/cffi-1.17.1-cp313-cp313-win_amd64.whl", hash = "sha256:f6a16c31041f09ead72d69f583767292f750d24913dadacf5756b966aacb3f1a", size = 182009 },
]

[[package]]
name = "cfgv"
version = "3.4.0"
source = { registry = "https://pypi.org/simple" }
sdist = { url = "https://files.pythonhosted.org/packages/11/74/539e56497d9bd1d484fd863dd69cbbfa653cd2aa27abfe35653494d85e94/cfgv-3.4.0.tar.gz", hash = "sha256:e52591d4c5f5dead8e0f673fb16db7949d2cfb3f7da4582893288f0ded8fe560", size = 7114 }
wheels = [
    { url = "https://files.pythonhosted.org/packages/c5/55/51844dd50c4fc7a33b653bfaba4c2456f06955289ca770a5dbd5fd267374/cfgv-3.4.0-py2.py3-none-any.whl", hash = "sha256:b7265b1f29fd3316bfcd2b330d63d024f2bfd8bcb8b0272f8e19a504856c48f9", size = 7249 },
]

[[package]]
name = "charset-normalizer"
version = "3.3.2"
source = { registry = "https://pypi.org/simple" }
sdist = { url = "https://files.pythonhosted.org/packages/63/09/c1bc53dab74b1816a00d8d030de5bf98f724c52c1635e07681d312f20be8/charset-normalizer-3.3.2.tar.gz", hash = "sha256:f30c3cb33b24454a82faecaf01b19c18562b1e89558fb6c56de4d9118a032fd5", size = 104809 }
wheels = [
    { url = "https://files.pythonhosted.org/packages/d1/b2/fcedc8255ec42afee97f9e6f0145c734bbe104aac28300214593eb326f1d/charset_normalizer-3.3.2-cp312-cp312-macosx_10_9_universal2.whl", hash = "sha256:0b2b64d2bb6d3fb9112bafa732def486049e63de9618b5843bcdd081d8144cd8", size = 192892 },
    { url = "https://files.pythonhosted.org/packages/2e/7d/2259318c202f3d17f3fe6438149b3b9e706d1070fe3fcbb28049730bb25c/charset_normalizer-3.3.2-cp312-cp312-macosx_10_9_x86_64.whl", hash = "sha256:ddbb2551d7e0102e7252db79ba445cdab71b26640817ab1e3e3648dad515003b", size = 122213 },
    { url = "https://files.pythonhosted.org/packages/3a/52/9f9d17c3b54dc238de384c4cb5a2ef0e27985b42a0e5cc8e8a31d918d48d/charset_normalizer-3.3.2-cp312-cp312-macosx_11_0_arm64.whl", hash = "sha256:55086ee1064215781fff39a1af09518bc9255b50d6333f2e4c74ca09fac6a8f6", size = 119404 },
    { url = "https://files.pythonhosted.org/packages/99/b0/9c365f6d79a9f0f3c379ddb40a256a67aa69c59609608fe7feb6235896e1/charset_normalizer-3.3.2-cp312-cp312-manylinux_2_17_aarch64.manylinux2014_aarch64.whl", hash = "sha256:8f4a014bc36d3c57402e2977dada34f9c12300af536839dc38c0beab8878f38a", size = 137275 },
    { url = "https://files.pythonhosted.org/packages/91/33/749df346e93d7a30cdcb90cbfdd41a06026317bfbfb62cd68307c1a3c543/charset_normalizer-3.3.2-cp312-cp312-manylinux_2_17_ppc64le.manylinux2014_ppc64le.whl", hash = "sha256:a10af20b82360ab00827f916a6058451b723b4e65030c5a18577c8b2de5b3389", size = 147518 },
    { url = "https://files.pythonhosted.org/packages/72/1a/641d5c9f59e6af4c7b53da463d07600a695b9824e20849cb6eea8a627761/charset_normalizer-3.3.2-cp312-cp312-manylinux_2_17_s390x.manylinux2014_s390x.whl", hash = "sha256:8d756e44e94489e49571086ef83b2bb8ce311e730092d2c34ca8f7d925cb20aa", size = 140182 },
    { url = "https://files.pythonhosted.org/packages/ee/fb/14d30eb4956408ee3ae09ad34299131fb383c47df355ddb428a7331cfa1e/charset_normalizer-3.3.2-cp312-cp312-manylinux_2_17_x86_64.manylinux2014_x86_64.whl", hash = "sha256:90d558489962fd4918143277a773316e56c72da56ec7aa3dc3dbbe20fdfed15b", size = 141869 },
    { url = "https://files.pythonhosted.org/packages/df/3e/a06b18788ca2eb6695c9b22325b6fde7dde0f1d1838b1792a0076f58fe9d/charset_normalizer-3.3.2-cp312-cp312-manylinux_2_5_i686.manylinux1_i686.manylinux_2_17_i686.manylinux2014_i686.whl", hash = "sha256:6ac7ffc7ad6d040517be39eb591cac5ff87416c2537df6ba3cba3bae290c0fed", size = 144042 },
    { url = "https://files.pythonhosted.org/packages/45/59/3d27019d3b447a88fe7e7d004a1e04be220227760264cc41b405e863891b/charset_normalizer-3.3.2-cp312-cp312-musllinux_1_1_aarch64.whl", hash = "sha256:7ed9e526742851e8d5cc9e6cf41427dfc6068d4f5a3bb03659444b4cabf6bc26", size = 138275 },
    { url = "https://files.pythonhosted.org/packages/7b/ef/5eb105530b4da8ae37d506ccfa25057961b7b63d581def6f99165ea89c7e/charset_normalizer-3.3.2-cp312-cp312-musllinux_1_1_i686.whl", hash = "sha256:8bdb58ff7ba23002a4c5808d608e4e6c687175724f54a5dade5fa8c67b604e4d", size = 144819 },
    { url = "https://files.pythonhosted.org/packages/a2/51/e5023f937d7f307c948ed3e5c29c4b7a3e42ed2ee0b8cdf8f3a706089bf0/charset_normalizer-3.3.2-cp312-cp312-musllinux_1_1_ppc64le.whl", hash = "sha256:6b3251890fff30ee142c44144871185dbe13b11bab478a88887a639655be1068", size = 149415 },
    { url = "https://files.pythonhosted.org/packages/24/9d/2e3ef673dfd5be0154b20363c5cdcc5606f35666544381bee15af3778239/charset_normalizer-3.3.2-cp312-cp312-musllinux_1_1_s390x.whl", hash = "sha256:b4a23f61ce87adf89be746c8a8974fe1c823c891d8f86eb218bb957c924bb143", size = 141212 },
    { url = "https://files.pythonhosted.org/packages/5b/ae/ce2c12fcac59cb3860b2e2d76dc405253a4475436b1861d95fe75bdea520/charset_normalizer-3.3.2-cp312-cp312-musllinux_1_1_x86_64.whl", hash = "sha256:efcb3f6676480691518c177e3b465bcddf57cea040302f9f4e6e191af91174d4", size = 142167 },
    { url = "https://files.pythonhosted.org/packages/ed/3a/a448bf035dce5da359daf9ae8a16b8a39623cc395a2ffb1620aa1bce62b0/charset_normalizer-3.3.2-cp312-cp312-win32.whl", hash = "sha256:d965bba47ddeec8cd560687584e88cf699fd28f192ceb452d1d7ee807c5597b7", size = 93041 },
    { url = "https://files.pythonhosted.org/packages/b6/7c/8debebb4f90174074b827c63242c23851bdf00a532489fba57fef3416e40/charset_normalizer-3.3.2-cp312-cp312-win_amd64.whl", hash = "sha256:96b02a3dc4381e5494fad39be677abcb5e6634bf7b4fa83a6dd3112607547001", size = 100397 },
    { url = "https://files.pythonhosted.org/packages/28/76/e6222113b83e3622caa4bb41032d0b1bf785250607392e1b778aca0b8a7d/charset_normalizer-3.3.2-py3-none-any.whl", hash = "sha256:3e4d1f6587322d2788836a99c69062fbb091331ec940e02d12d179c1d53e25fc", size = 48543 },
]

[[package]]
name = "colorama"
version = "0.4.6"
source = { registry = "https://pypi.org/simple" }
sdist = { url = "https://files.pythonhosted.org/packages/d8/53/6f443c9a4a8358a93a6792e2acffb9d9d5cb0a5cfd8802644b7b1c9a02e4/colorama-0.4.6.tar.gz", hash = "sha256:08695f5cb7ed6e0531a20572697297273c47b8cae5a63ffc6d6ed5c201be6e44", size = 27697 }
wheels = [
    { url = "https://files.pythonhosted.org/packages/d1/d6/3965ed04c63042e047cb6a3e6ed1a63a35087b6a609aa3a15ed8ac56c221/colorama-0.4.6-py2.py3-none-any.whl", hash = "sha256:4f1d9991f5acc0ca119f9d443620b77f9d6b33703e51011c16baf57afb285fc6", size = 25335 },
]

[[package]]
name = "comm"
version = "0.2.2"
source = { registry = "https://pypi.org/simple" }
dependencies = [
    { name = "traitlets" },
]
sdist = { url = "https://files.pythonhosted.org/packages/e9/a8/fb783cb0abe2b5fded9f55e5703015cdf1c9c85b3669087c538dd15a6a86/comm-0.2.2.tar.gz", hash = "sha256:3fd7a84065306e07bea1773df6eb8282de51ba82f77c72f9c85716ab11fe980e", size = 6210 }
wheels = [
    { url = "https://files.pythonhosted.org/packages/e6/75/49e5bfe642f71f272236b5b2d2691cf915a7283cc0ceda56357b61daa538/comm-0.2.2-py3-none-any.whl", hash = "sha256:e6fb86cb70ff661ee8c9c14e7d36d6de3b4066f1441be4063df9c5009f0a64d3", size = 7180 },
]

[[package]]
name = "cryptography"
version = "43.0.1"
source = { registry = "https://pypi.org/simple" }
dependencies = [
    { name = "cffi", marker = "platform_python_implementation != 'PyPy'" },
]
sdist = { url = "https://files.pythonhosted.org/packages/de/ba/0664727028b37e249e73879348cc46d45c5c1a2a2e81e8166462953c5755/cryptography-43.0.1.tar.gz", hash = "sha256:203e92a75716d8cfb491dc47c79e17d0d9207ccffcbcb35f598fbe463ae3444d", size = 686927 }
wheels = [
    { url = "https://files.pythonhosted.org/packages/58/28/b92c98a04ba762f8cdeb54eba5c4c84e63cac037a7c5e70117d337b15ad6/cryptography-43.0.1-cp37-abi3-macosx_10_9_universal2.whl", hash = "sha256:8385d98f6a3bf8bb2d65a73e17ed87a3ba84f6991c155691c51112075f9ffc5d", size = 6223222 },
    { url = "https://files.pythonhosted.org/packages/33/13/1193774705783ba364121aa2a60132fa31a668b8ababd5edfa1662354ccd/cryptography-43.0.1-cp37-abi3-manylinux_2_17_aarch64.manylinux2014_aarch64.whl", hash = "sha256:27e613d7077ac613e399270253259d9d53872aaf657471473ebfc9a52935c062", size = 3794751 },
    { url = "https://files.pythonhosted.org/packages/5e/4b/39bb3c4c8cfb3e94e736b8d8859ce5c81536e91a1033b1d26770c4249000/cryptography-43.0.1-cp37-abi3-manylinux_2_17_x86_64.manylinux2014_x86_64.whl", hash = "sha256:68aaecc4178e90719e95298515979814bda0cbada1256a4485414860bd7ab962", size = 3981827 },
    { url = "https://files.pythonhosted.org/packages/ce/dc/1471d4d56608e1013237af334b8a4c35d53895694fbb73882d1c4fd3f55e/cryptography-43.0.1-cp37-abi3-manylinux_2_28_aarch64.whl", hash = "sha256:de41fd81a41e53267cb020bb3a7212861da53a7d39f863585d13ea11049cf277", size = 3780034 },
    { url = "https://files.pythonhosted.org/packages/ad/43/7a9920135b0d5437cc2f8f529fa757431eb6a7736ddfadfdee1cc5890800/cryptography-43.0.1-cp37-abi3-manylinux_2_28_x86_64.whl", hash = "sha256:f98bf604c82c416bc829e490c700ca1553eafdf2912a91e23a79d97d9801372a", size = 3993407 },
    { url = "https://files.pythonhosted.org/packages/cc/42/9ab8467af6c0b76f3d9b8f01d1cf25b9c9f3f2151f4acfab888d21c55a72/cryptography-43.0.1-cp37-abi3-musllinux_1_2_aarch64.whl", hash = "sha256:61ec41068b7b74268fa86e3e9e12b9f0c21fcf65434571dbb13d954bceb08042", size = 3886457 },
    { url = "https://files.pythonhosted.org/packages/a4/65/430509e31700286ec02868a2457d2111d03ccefc20349d24e58d171ae0a7/cryptography-43.0.1-cp37-abi3-musllinux_1_2_x86_64.whl", hash = "sha256:014f58110f53237ace6a408b5beb6c427b64e084eb451ef25a28308270086494", size = 4081499 },
    { url = "https://files.pythonhosted.org/packages/bb/18/a04b6467e6e09df8c73b91dcee8878f4a438a43a3603dc3cd6f8003b92d8/cryptography-43.0.1-cp37-abi3-win32.whl", hash = "sha256:2bd51274dcd59f09dd952afb696bf9c61a7a49dfc764c04dd33ef7a6b502a1e2", size = 2616504 },
    { url = "https://files.pythonhosted.org/packages/cc/73/0eacbdc437202edcbdc07f3576ed8fb8b0ab79d27bf2c5d822d758a72faa/cryptography-43.0.1-cp37-abi3-win_amd64.whl", hash = "sha256:666ae11966643886c2987b3b721899d250855718d6d9ce41b521252a17985f4d", size = 3067456 },
    { url = "https://files.pythonhosted.org/packages/8a/b6/bc54b371f02cffd35ff8dc6baba88304d7cf8e83632566b4b42e00383e03/cryptography-43.0.1-cp39-abi3-macosx_10_9_universal2.whl", hash = "sha256:ac119bb76b9faa00f48128b7f5679e1d8d437365c5d26f1c2c3f0da4ce1b553d", size = 6225263 },
    { url = "https://files.pythonhosted.org/packages/00/0e/8217e348a1fa417ec4c78cd3cdf24154f5e76fd7597343a35bd403650dfd/cryptography-43.0.1-cp39-abi3-manylinux_2_17_aarch64.manylinux2014_aarch64.whl", hash = "sha256:1bbcce1a551e262dfbafb6e6252f1ae36a248e615ca44ba302df077a846a8806", size = 3794368 },
    { url = "https://files.pythonhosted.org/packages/3d/ed/38b6be7254d8f7251fde8054af597ee8afa14f911da67a9410a45f602fc3/cryptography-43.0.1-cp39-abi3-manylinux_2_17_x86_64.manylinux2014_x86_64.whl", hash = "sha256:58d4e9129985185a06d849aa6df265bdd5a74ca6e1b736a77959b498e0505b85", size = 3981750 },
    { url = "https://files.pythonhosted.org/packages/64/f3/b7946c3887cf7436f002f4cbb1e6aec77b8d299b86be48eeadfefb937c4b/cryptography-43.0.1-cp39-abi3-manylinux_2_28_aarch64.whl", hash = "sha256:d03a475165f3134f773d1388aeb19c2d25ba88b6a9733c5c590b9ff7bbfa2e0c", size = 3778925 },
    { url = "https://files.pythonhosted.org/packages/ac/7e/ebda4dd4ae098a0990753efbb4b50954f1d03003846b943ea85070782da7/cryptography-43.0.1-cp39-abi3-manylinux_2_28_x86_64.whl", hash = "sha256:511f4273808ab590912a93ddb4e3914dfd8a388fed883361b02dea3791f292e1", size = 3993152 },
    { url = "https://files.pythonhosted.org/packages/43/f6/feebbd78a3e341e3913846a3bb2c29d0b09b1b3af1573c6baabc2533e147/cryptography-43.0.1-cp39-abi3-musllinux_1_2_aarch64.whl", hash = "sha256:80eda8b3e173f0f247f711eef62be51b599b5d425c429b5d4ca6a05e9e856baa", size = 3886392 },
    { url = "https://files.pythonhosted.org/packages/bd/4c/ab0b9407d5247576290b4fd8abd06b7f51bd414f04eef0f2800675512d61/cryptography-43.0.1-cp39-abi3-musllinux_1_2_x86_64.whl", hash = "sha256:38926c50cff6f533f8a2dae3d7f19541432610d114a70808f0926d5aaa7121e4", size = 4082606 },
    { url = "https://files.pythonhosted.org/packages/05/36/e532a671998d6fcfdb9122da16434347a58a6bae9465e527e450e0bc60a5/cryptography-43.0.1-cp39-abi3-win32.whl", hash = "sha256:a575913fb06e05e6b4b814d7f7468c2c660e8bb16d8d5a1faf9b33ccc569dd47", size = 2617948 },
    { url = "https://files.pythonhosted.org/packages/b3/c6/c09cee6968add5ff868525c3815e5dccc0e3c6e89eec58dc9135d3c40e88/cryptography-43.0.1-cp39-abi3-win_amd64.whl", hash = "sha256:d75601ad10b059ec832e78823b348bfa1a59f6b8d545db3a24fd44362a1564cb", size = 3070445 },
]

[[package]]
name = "dataclasses-json"
version = "0.6.7"
source = { registry = "https://pypi.org/simple" }
dependencies = [
    { name = "marshmallow" },
    { name = "typing-inspect" },
]
sdist = { url = "https://files.pythonhosted.org/packages/64/a4/f71d9cf3a5ac257c993b5ca3f93df5f7fb395c725e7f1e6479d2514173c3/dataclasses_json-0.6.7.tar.gz", hash = "sha256:b6b3e528266ea45b9535223bc53ca645f5208833c29229e847b3f26a1cc55fc0", size = 32227 }
wheels = [
    { url = "https://files.pythonhosted.org/packages/c3/be/d0d44e092656fe7a06b55e6103cbce807cdbdee17884a5367c68c9860853/dataclasses_json-0.6.7-py3-none-any.whl", hash = "sha256:0dbf33f26c8d5305befd61b39d2b3414e8a407bedc2834dea9b8d642666fb40a", size = 28686 },
]

[[package]]
name = "debugpy"
version = "1.8.5"
source = { registry = "https://pypi.org/simple" }
sdist = { url = "https://files.pythonhosted.org/packages/ea/f9/61c325a10ded8dc3ddc3e7cd2ed58c0b15b2ef4bf8b4bf2930ee98ed59ee/debugpy-1.8.5.zip", hash = "sha256:b2112cfeb34b4507399d298fe7023a16656fc553ed5246536060ca7bd0e668d0", size = 4612118 }
wheels = [
    { url = "https://files.pythonhosted.org/packages/9a/82/7d9e1f75fb23c876ab379008c7cf484a1cfa5ed47ccaac8ba37c75e6814e/debugpy-1.8.5-cp312-cp312-macosx_12_0_universal2.whl", hash = "sha256:5b5c770977c8ec6c40c60d6f58cacc7f7fe5a45960363d6974ddb9b62dbee156", size = 1436398 },
    { url = "https://files.pythonhosted.org/packages/fd/b6/ee71d5e73712daf8307a9e85f5e39301abc8b66d13acd04dfff1702e672e/debugpy-1.8.5-cp312-cp312-manylinux_2_5_x86_64.manylinux1_x86_64.manylinux_2_17_x86_64.manylinux2014_x86_64.whl", hash = "sha256:c0a65b00b7cdd2ee0c2cf4c7335fef31e15f1b7056c7fdbce9e90193e1a8c8cb", size = 1437465 },
    { url = "https://files.pythonhosted.org/packages/6c/d8/8e32bf1f2e0142f7e8a2c354338b493e87f2c44e77e233b3a140fb5efa03/debugpy-1.8.5-cp312-cp312-win32.whl", hash = "sha256:c9f7c15ea1da18d2fcc2709e9f3d6de98b69a5b0fff1807fb80bc55f906691f7", size = 4581313 },
    { url = "https://files.pythonhosted.org/packages/f7/be/2fbaffecb063de228b2b3b6a1750b0b745e5dc645eddd52be8b329933c0b/debugpy-1.8.5-cp312-cp312-win_amd64.whl", hash = "sha256:28ced650c974aaf179231668a293ecd5c63c0a671ae6d56b8795ecc5d2f48d3c", size = 4581209 },
    { url = "https://files.pythonhosted.org/packages/02/49/b595c34d7bc690e8d225a6641618a5c111c7e13db5d9e2b756c15ce8f8c6/debugpy-1.8.5-py2.py3-none-any.whl", hash = "sha256:55919dce65b471eff25901acf82d328bbd5b833526b6c1364bd5133754777a44", size = 4824118 },
]

[[package]]
name = "decorator"
version = "5.1.1"
source = { registry = "https://pypi.org/simple" }
sdist = { url = "https://files.pythonhosted.org/packages/66/0c/8d907af351aa16b42caae42f9d6aa37b900c67308052d10fdce809f8d952/decorator-5.1.1.tar.gz", hash = "sha256:637996211036b6385ef91435e4fae22989472f9d571faba8927ba8253acbc330", size = 35016 }
wheels = [
    { url = "https://files.pythonhosted.org/packages/d5/50/83c593b07763e1161326b3b8c6686f0f4b0f24d5526546bee538c89837d6/decorator-5.1.1-py3-none-any.whl", hash = "sha256:b8c3f85900b9dc423225913c5aace94729fe1fa9763b38939a95226f02d37186", size = 9073 },
]

[[package]]
name = "defusedxml"
version = "0.7.1"
source = { registry = "https://pypi.org/simple" }
sdist = { url = "https://files.pythonhosted.org/packages/0f/d5/c66da9b79e5bdb124974bfe172b4daf3c984ebd9c2a06e2b8a4dc7331c72/defusedxml-0.7.1.tar.gz", hash = "sha256:1bb3032db185915b62d7c6209c5a8792be6a32ab2fedacc84e01b52c51aa3e69", size = 75520 }
wheels = [
    { url = "https://files.pythonhosted.org/packages/07/6c/aa3f2f849e01cb6a001cd8554a88d4c77c5c1a31c95bdf1cf9301e6d9ef4/defusedxml-0.7.1-py2.py3-none-any.whl", hash = "sha256:a352e7e428770286cc899e2542b6cdaedb2b4953ff269a210103ec58f6198a61", size = 25604 },
]

[[package]]
name = "distlib"
version = "0.3.8"
source = { registry = "https://pypi.org/simple" }
sdist = { url = "https://files.pythonhosted.org/packages/c4/91/e2df406fb4efacdf46871c25cde65d3c6ee5e173b7e5a4547a47bae91920/distlib-0.3.8.tar.gz", hash = "sha256:1530ea13e350031b6312d8580ddb6b27a104275a31106523b8f123787f494f64", size = 609931 }
wheels = [
    { url = "https://files.pythonhosted.org/packages/8e/41/9307e4f5f9976bc8b7fea0b66367734e8faf3ec84bc0d412d8cfabbb66cd/distlib-0.3.8-py2.py3-none-any.whl", hash = "sha256:034db59a0b96f8ca18035f36290806a9a6e6bd9d1ff91e45a7f172eb17e51784", size = 468850 },
]

[[package]]
name = "distro"
version = "1.9.0"
source = { registry = "https://pypi.org/simple" }
sdist = { url = "https://files.pythonhosted.org/packages/fc/f8/98eea607f65de6527f8a2e8885fc8015d3e6f5775df186e443e0964a11c3/distro-1.9.0.tar.gz", hash = "sha256:2fa77c6fd8940f116ee1d6b94a2f90b13b5ea8d019b98bc8bafdcabcdd9bdbed", size = 60722 }
wheels = [
    { url = "https://files.pythonhosted.org/packages/12/b3/231ffd4ab1fc9d679809f356cebee130ac7daa00d6d6f3206dd4fd137e9e/distro-1.9.0-py3-none-any.whl", hash = "sha256:7bffd925d65168f85027d8da9af6bddab658135b840670a223589bc0c8ef02b2", size = 20277 },
]

[[package]]
name = "executing"
version = "2.1.0"
source = { registry = "https://pypi.org/simple" }
sdist = { url = "https://files.pythonhosted.org/packages/8c/e3/7d45f492c2c4a0e8e0fad57d081a7c8a0286cdd86372b070cca1ec0caa1e/executing-2.1.0.tar.gz", hash = "sha256:8ea27ddd260da8150fa5a708269c4a10e76161e2496ec3e587da9e3c0fe4b9ab", size = 977485 }
wheels = [
    { url = "https://files.pythonhosted.org/packages/b5/fd/afcd0496feca3276f509df3dbd5dae726fcc756f1a08d9e25abe1733f962/executing-2.1.0-py2.py3-none-any.whl", hash = "sha256:8d63781349375b5ebccc3142f4b30350c0cd9c79f921cde38be2be4637e98eaf", size = 25805 },
]

[[package]]
name = "fastjsonschema"
version = "2.20.0"
source = { registry = "https://pypi.org/simple" }
sdist = { url = "https://files.pythonhosted.org/packages/03/3f/3ad5e7be13b4b8b55f4477141885ab2364f65d5f6ad5f7a9daffd634d066/fastjsonschema-2.20.0.tar.gz", hash = "sha256:3d48fc5300ee96f5d116f10fe6f28d938e6008f59a6a025c2649475b87f76a23", size = 373056 }
wheels = [
    { url = "https://files.pythonhosted.org/packages/6d/ca/086311cdfc017ec964b2436fe0c98c1f4efcb7e4c328956a22456e497655/fastjsonschema-2.20.0-py3-none-any.whl", hash = "sha256:5875f0b0fa7a0043a91e93a9b8f793bcbbba9691e7fd83dca95c28ba26d21f0a", size = 23543 },
]

[[package]]
name = "filelock"
version = "3.15.4"
source = { registry = "https://pypi.org/simple" }
sdist = { url = "https://files.pythonhosted.org/packages/08/dd/49e06f09b6645156550fb9aee9cc1e59aba7efbc972d665a1bd6ae0435d4/filelock-3.15.4.tar.gz", hash = "sha256:2207938cbc1844345cb01a5a95524dae30f0ce089eba5b00378295a17e3e90cb", size = 18007 }
wheels = [
    { url = "https://files.pythonhosted.org/packages/ae/f0/48285f0262fe47103a4a45972ed2f9b93e4c80b8fd609fa98da78b2a5706/filelock-3.15.4-py3-none-any.whl", hash = "sha256:6ca1fffae96225dab4c6eaf1c4f4f28cd2568d3ec2a44e15a08520504de468e7", size = 16159 },
]

[[package]]
name = "fqdn"
version = "1.5.1"
source = { registry = "https://pypi.org/simple" }
sdist = { url = "https://files.pythonhosted.org/packages/30/3e/a80a8c077fd798951169626cde3e239adeba7dab75deb3555716415bd9b0/fqdn-1.5.1.tar.gz", hash = "sha256:105ed3677e767fb5ca086a0c1f4bb66ebc3c100be518f0e0d755d9eae164d89f", size = 6015 }
wheels = [
    { url = "https://files.pythonhosted.org/packages/cf/58/8acf1b3e91c58313ce5cb67df61001fc9dcd21be4fadb76c1a2d540e09ed/fqdn-1.5.1-py3-none-any.whl", hash = "sha256:3a179af3761e4df6eb2e026ff9e1a3033d3587bf980a0b1b2e1e5d08d7358014", size = 9121 },
]

[[package]]
name = "frozenlist"
version = "1.4.1"
source = { registry = "https://pypi.org/simple" }
sdist = { url = "https://files.pythonhosted.org/packages/cf/3d/2102257e7acad73efc4a0c306ad3953f68c504c16982bbdfee3ad75d8085/frozenlist-1.4.1.tar.gz", hash = "sha256:c037a86e8513059a2613aaba4d817bb90b9d9b6b69aace3ce9c877e8c8ed402b", size = 37820 }
wheels = [
    { url = "https://files.pythonhosted.org/packages/b4/db/4cf37556a735bcdb2582f2c3fa286aefde2322f92d3141e087b8aeb27177/frozenlist-1.4.1-cp312-cp312-macosx_10_9_universal2.whl", hash = "sha256:1979bc0aeb89b33b588c51c54ab0161791149f2461ea7c7c946d95d5f93b56ae", size = 93937 },
    { url = "https://files.pythonhosted.org/packages/46/03/69eb64642ca8c05f30aa5931d6c55e50b43d0cd13256fdd01510a1f85221/frozenlist-1.4.1-cp312-cp312-macosx_10_9_x86_64.whl", hash = "sha256:cc7b01b3754ea68a62bd77ce6020afaffb44a590c2289089289363472d13aedb", size = 53656 },
    { url = "https://files.pythonhosted.org/packages/3f/ab/c543c13824a615955f57e082c8a5ee122d2d5368e80084f2834e6f4feced/frozenlist-1.4.1-cp312-cp312-macosx_11_0_arm64.whl", hash = "sha256:c9c92be9fd329ac801cc420e08452b70e7aeab94ea4233a4804f0915c14eba9b", size = 51868 },
    { url = "https://files.pythonhosted.org/packages/a9/b8/438cfd92be2a124da8259b13409224d9b19ef8f5a5b2507174fc7e7ea18f/frozenlist-1.4.1-cp312-cp312-manylinux_2_17_aarch64.manylinux2014_aarch64.whl", hash = "sha256:5c3894db91f5a489fc8fa6a9991820f368f0b3cbdb9cd8849547ccfab3392d86", size = 280652 },
    { url = "https://files.pythonhosted.org/packages/54/72/716a955521b97a25d48315c6c3653f981041ce7a17ff79f701298195bca3/frozenlist-1.4.1-cp312-cp312-manylinux_2_17_ppc64le.manylinux2014_ppc64le.whl", hash = "sha256:ba60bb19387e13597fb059f32cd4d59445d7b18b69a745b8f8e5db0346f33480", size = 286739 },
    { url = "https://files.pythonhosted.org/packages/65/d8/934c08103637567084568e4d5b4219c1016c60b4d29353b1a5b3587827d6/frozenlist-1.4.1-cp312-cp312-manylinux_2_17_s390x.manylinux2014_s390x.whl", hash = "sha256:8aefbba5f69d42246543407ed2461db31006b0f76c4e32dfd6f42215a2c41d09", size = 289447 },
    { url = "https://files.pythonhosted.org/packages/70/bb/d3b98d83ec6ef88f9bd63d77104a305d68a146fd63a683569ea44c3085f6/frozenlist-1.4.1-cp312-cp312-manylinux_2_5_i686.manylinux1_i686.manylinux_2_17_i686.manylinux2014_i686.whl", hash = "sha256:780d3a35680ced9ce682fbcf4cb9c2bad3136eeff760ab33707b71db84664e3a", size = 265466 },
    { url = "https://files.pythonhosted.org/packages/0b/f2/b8158a0f06faefec33f4dff6345a575c18095a44e52d4f10c678c137d0e0/frozenlist-1.4.1-cp312-cp312-manylinux_2_5_x86_64.manylinux1_x86_64.manylinux_2_17_x86_64.manylinux2014_x86_64.whl", hash = "sha256:9acbb16f06fe7f52f441bb6f413ebae6c37baa6ef9edd49cdd567216da8600cd", size = 281530 },
    { url = "https://files.pythonhosted.org/packages/ea/a2/20882c251e61be653764038ece62029bfb34bd5b842724fff32a5b7a2894/frozenlist-1.4.1-cp312-cp312-musllinux_1_1_aarch64.whl", hash = "sha256:23b701e65c7b36e4bf15546a89279bd4d8675faabc287d06bbcfac7d3c33e1e6", size = 281295 },
    { url = "https://files.pythonhosted.org/packages/4c/f9/8894c05dc927af2a09663bdf31914d4fb5501653f240a5bbaf1e88cab1d3/frozenlist-1.4.1-cp312-cp312-musllinux_1_1_i686.whl", hash = "sha256:3e0153a805a98f5ada7e09826255ba99fb4f7524bb81bf6b47fb702666484ae1", size = 268054 },
    { url = "https://files.pythonhosted.org/packages/37/ff/a613e58452b60166507d731812f3be253eb1229808e59980f0405d1eafbf/frozenlist-1.4.1-cp312-cp312-musllinux_1_1_ppc64le.whl", hash = "sha256:dd9b1baec094d91bf36ec729445f7769d0d0cf6b64d04d86e45baf89e2b9059b", size = 286904 },
    { url = "https://files.pythonhosted.org/packages/cc/6e/0091d785187f4c2020d5245796d04213f2261ad097e0c1cf35c44317d517/frozenlist-1.4.1-cp312-cp312-musllinux_1_1_s390x.whl", hash = "sha256:1a4471094e146b6790f61b98616ab8e44f72661879cc63fa1049d13ef711e71e", size = 290754 },
    { url = "https://files.pythonhosted.org/packages/a5/c2/e42ad54bae8bcffee22d1e12a8ee6c7717f7d5b5019261a8c861854f4776/frozenlist-1.4.1-cp312-cp312-musllinux_1_1_x86_64.whl", hash = "sha256:5667ed53d68d91920defdf4035d1cdaa3c3121dc0b113255124bcfada1cfa1b8", size = 282602 },
    { url = "https://files.pythonhosted.org/packages/b6/61/56bad8cb94f0357c4bc134acc30822e90e203b5cb8ff82179947de90c17f/frozenlist-1.4.1-cp312-cp312-win32.whl", hash = "sha256:beee944ae828747fd7cb216a70f120767fc9f4f00bacae8543c14a6831673f89", size = 44063 },
    { url = "https://files.pythonhosted.org/packages/3e/dc/96647994a013bc72f3d453abab18340b7f5e222b7b7291e3697ca1fcfbd5/frozenlist-1.4.1-cp312-cp312-win_amd64.whl", hash = "sha256:64536573d0a2cb6e625cf309984e2d873979709f2cf22839bf2d61790b448ad5", size = 50452 },
    { url = "https://files.pythonhosted.org/packages/83/10/466fe96dae1bff622021ee687f68e5524d6392b0a2f80d05001cd3a451ba/frozenlist-1.4.1-py3-none-any.whl", hash = "sha256:04ced3e6a46b4cfffe20f9ae482818e34eba9b5fb0ce4056e4cc9b6e212d09b7", size = 11552 },
]

[[package]]
name = "google-api-core"
version = "2.19.2"
source = { registry = "https://pypi.org/simple" }
dependencies = [
    { name = "google-auth" },
    { name = "googleapis-common-protos" },
    { name = "proto-plus" },
    { name = "protobuf" },
    { name = "requests" },
]
sdist = { url = "https://files.pythonhosted.org/packages/78/14/99c2514b3ccc5aad1e0776f0ae8295c9f7153aead4f41d07dd126cecdc14/google_api_core-2.19.2.tar.gz", hash = "sha256:ca07de7e8aa1c98a8bfca9321890ad2340ef7f2eb136e558cee68f24b94b0a8f", size = 149057 }
wheels = [
    { url = "https://files.pythonhosted.org/packages/79/53/2e340a6ed897fa2bdd6c1bf166b98c047fbb648463dfd2b209ca7d501984/google_api_core-2.19.2-py3-none-any.whl", hash = "sha256:53ec0258f2837dd53bbd3d3df50f5359281b3cc13f800c941dd15a9b5a415af4", size = 139427 },
]

[package.optional-dependencies]
grpc = [
    { name = "grpcio" },
    { name = "grpcio-status" },
]

[[package]]
name = "google-auth"
version = "2.34.0"
source = { registry = "https://pypi.org/simple" }
dependencies = [
    { name = "cachetools" },
    { name = "pyasn1-modules" },
    { name = "rsa" },
]
sdist = { url = "https://files.pythonhosted.org/packages/0f/ae/634dafb151366d91eb848a25846a780dbce4326906ef005d199723fbbca0/google_auth-2.34.0.tar.gz", hash = "sha256:8eb87396435c19b20d32abd2f984e31c191a15284af72eb922f10e5bde9c04cc", size = 257875 }
wheels = [
    { url = "https://files.pythonhosted.org/packages/bb/fb/9af9e3f2996677bdda72734482934fe85a3abde174e5f0783ac2f817ba98/google_auth-2.34.0-py2.py3-none-any.whl", hash = "sha256:72fd4733b80b6d777dcde515628a9eb4a577339437012874ea286bca7261ee65", size = 200870 },
]

[[package]]
name = "google-cloud-bigquery"
version = "3.25.0"
source = { registry = "https://pypi.org/simple" }
dependencies = [
    { name = "google-api-core", extra = ["grpc"] },
    { name = "google-auth" },
    { name = "google-cloud-core" },
    { name = "google-resumable-media" },
    { name = "packaging" },
    { name = "python-dateutil" },
    { name = "requests" },
]
sdist = { url = "https://files.pythonhosted.org/packages/39/07/d6f8c55f68d796a6a045cbb3c1783ed1c77ec641acbf9e6ff78b38b127a4/google-cloud-bigquery-3.25.0.tar.gz", hash = "sha256:5b2aff3205a854481117436836ae1403f11f2594e6810a98886afd57eda28509", size = 455186 }
wheels = [
    { url = "https://files.pythonhosted.org/packages/81/98/2f931388614ea894640f84c1874d72d84d890c093e334a3990e363ff689e/google_cloud_bigquery-3.25.0-py2.py3-none-any.whl", hash = "sha256:7f0c371bc74d2a7fb74dacbc00ac0f90c8c2bec2289b51dd6685a275873b1ce9", size = 239012 },
]

[[package]]
name = "google-cloud-core"
version = "2.4.1"
source = { registry = "https://pypi.org/simple" }
dependencies = [
    { name = "google-api-core" },
    { name = "google-auth" },
]
sdist = { url = "https://files.pythonhosted.org/packages/b8/1f/9d1e0ba6919668608570418a9a51e47070ac15aeff64261fb092d8be94c0/google-cloud-core-2.4.1.tar.gz", hash = "sha256:9b7749272a812bde58fff28868d0c5e2f585b82f37e09a1f6ed2d4d10f134073", size = 35587 }
wheels = [
    { url = "https://files.pythonhosted.org/packages/5e/0f/2e2061e3fbcb9d535d5da3f58cc8de4947df1786fe6a1355960feb05a681/google_cloud_core-2.4.1-py2.py3-none-any.whl", hash = "sha256:a9e6a4422b9ac5c29f79a0ede9485473338e2ce78d91f2370c01e730eab22e61", size = 29233 },
]

[[package]]
name = "google-crc32c"
version = "1.6.0"
source = { registry = "https://pypi.org/simple" }
sdist = { url = "https://files.pythonhosted.org/packages/67/72/c3298da1a3773102359c5a78f20dae8925f5ea876e37354415f68594a6fb/google_crc32c-1.6.0.tar.gz", hash = "sha256:6eceb6ad197656a1ff49ebfbbfa870678c75be4344feb35ac1edf694309413dc", size = 14472 }
wheels = [
    { url = "https://files.pythonhosted.org/packages/cf/41/65a91657d6a8123c6c12f9aac72127b6ac76dda9e2ba1834026a842eb77c/google_crc32c-1.6.0-cp312-cp312-macosx_12_0_arm64.whl", hash = "sha256:ed767bf4ba90104c1216b68111613f0d5926fb3780660ea1198fc469af410e9d", size = 30268 },
    { url = "https://files.pythonhosted.org/packages/59/d0/ee743a267c7d5c4bb8bd865f7d4c039505f1c8a4b439df047fdc17be9769/google_crc32c-1.6.0-cp312-cp312-macosx_12_0_x86_64.whl", hash = "sha256:62f6d4a29fea082ac4a3c9be5e415218255cf11684ac6ef5488eea0c9132689b", size = 30113 },
    { url = "https://files.pythonhosted.org/packages/25/53/e5e449c368dd26ade5fb2bb209e046d4309ed0623be65b13f0ce026cb520/google_crc32c-1.6.0-cp312-cp312-manylinux_2_17_aarch64.manylinux2014_aarch64.whl", hash = "sha256:c87d98c7c4a69066fd31701c4e10d178a648c2cac3452e62c6b24dc51f9fcc00", size = 32995 },
    { url = "https://files.pythonhosted.org/packages/52/12/9bf6042d5b0ac8c25afed562fb78e51b0641474097e4139e858b45de40a5/google_crc32c-1.6.0-cp312-cp312-manylinux_2_17_x86_64.manylinux2014_x86_64.whl", hash = "sha256:bd5e7d2445d1a958c266bfa5d04c39932dc54093fa391736dbfdb0f1929c1fb3", size = 32614 },
    { url = "https://files.pythonhosted.org/packages/76/29/fc20f5ec36eac1eea0d0b2de4118c774c5f59c513f2a8630d4db6991f3e0/google_crc32c-1.6.0-cp312-cp312-win_amd64.whl", hash = "sha256:7aec8e88a3583515f9e0957fe4f5f6d8d4997e36d0f61624e70469771584c760", size = 33445 },
]

[[package]]
name = "google-resumable-media"
version = "2.7.2"
source = { registry = "https://pypi.org/simple" }
dependencies = [
    { name = "google-crc32c" },
]
sdist = { url = "https://files.pythonhosted.org/packages/58/5a/0efdc02665dca14e0837b62c8a1a93132c264bd02054a15abb2218afe0ae/google_resumable_media-2.7.2.tar.gz", hash = "sha256:5280aed4629f2b60b847b0d42f9857fd4935c11af266744df33d8074cae92fe0", size = 2163099 }
wheels = [
    { url = "https://files.pythonhosted.org/packages/82/35/b8d3baf8c46695858cb9d8835a53baa1eeb9906ddaf2f728a5f5b640fd1e/google_resumable_media-2.7.2-py2.py3-none-any.whl", hash = "sha256:3ce7551e9fe6d99e9a126101d2536612bb73486721951e9562fee0f90c6ababa", size = 81251 },
]

[[package]]
name = "googleapis-common-protos"
version = "1.65.0"
source = { registry = "https://pypi.org/simple" }
dependencies = [
    { name = "protobuf" },
]
sdist = { url = "https://files.pythonhosted.org/packages/53/3b/1599ceafa875ffb951480c8c74f4b77646a6b80e80970698f2aa93c216ce/googleapis_common_protos-1.65.0.tar.gz", hash = "sha256:334a29d07cddc3aa01dee4988f9afd9b2916ee2ff49d6b757155dc0d197852c0", size = 113657 }
wheels = [
    { url = "https://files.pythonhosted.org/packages/ec/08/49bfe7cf737952cc1a9c43e80cc258ed45dad7f183c5b8276fc94cb3862d/googleapis_common_protos-1.65.0-py2.py3-none-any.whl", hash = "sha256:2972e6c496f435b92590fd54045060867f3fe9be2c82ab148fc8885035479a63", size = 220890 },
]

[[package]]
name = "greenlet"
version = "3.1.0"
source = { registry = "https://pypi.org/simple" }
sdist = { url = "https://files.pythonhosted.org/packages/65/1b/3d91623c3eff61c11799e7f3d6c01f6bfa9bd2d1f0181116fd0b9b108a40/greenlet-3.1.0.tar.gz", hash = "sha256:b395121e9bbe8d02a750886f108d540abe66075e61e22f7353d9acb0b81be0f0", size = 183954 }
wheels = [
    { url = "https://files.pythonhosted.org/packages/58/a8/a54a8816187e55f42fa135419efe3a88a2749f75ed4169abc6bf300ce0a9/greenlet-3.1.0-cp312-cp312-macosx_11_0_universal2.whl", hash = "sha256:24fc216ec7c8be9becba8b64a98a78f9cd057fd2dc75ae952ca94ed8a893bf27", size = 270018 },
    { url = "https://files.pythonhosted.org/packages/89/dc/d2eaaefca5e295ec9cc09c958f7c3086582a6e1d93de31b780e420cbf6dc/greenlet-3.1.0-cp312-cp312-manylinux_2_17_aarch64.manylinux2014_aarch64.whl", hash = "sha256:3d07c28b85b350564bdff9f51c1c5007dfb2f389385d1bc23288de51134ca303", size = 662072 },
    { url = "https://files.pythonhosted.org/packages/e8/65/577971a48f06ebd2f759466b4c1c59cd4dc901ec43f1a775207430ad80b9/greenlet-3.1.0-cp312-cp312-manylinux_2_17_ppc64le.manylinux2014_ppc64le.whl", hash = "sha256:243a223c96a4246f8a30ea470c440fe9db1f5e444941ee3c3cd79df119b8eebf", size = 675375 },
    { url = "https://files.pythonhosted.org/packages/77/d5/489ee9a7a9bace162d99c52f347edc14ffa570fdf5684e95d9dc146ba1be/greenlet-3.1.0-cp312-cp312-manylinux_2_17_s390x.manylinux2014_s390x.whl", hash = "sha256:26811df4dc81271033a7836bc20d12cd30938e6bd2e9437f56fa03da81b0f8fc", size = 669947 },
    { url = "https://files.pythonhosted.org/packages/75/4a/c612e5688dbbce6873763642195d9902e04de43914fe415661fe3c435e1e/greenlet-3.1.0-cp312-cp312-manylinux_2_17_x86_64.manylinux2014_x86_64.whl", hash = "sha256:c9d86401550b09a55410f32ceb5fe7efcd998bd2dad9e82521713cb148a4a15f", size = 671632 },
    { url = "https://files.pythonhosted.org/packages/aa/67/12f51aa488d8778e1b8e9fcaeb25678524eda29a7a133a9263d6449fe011/greenlet-3.1.0-cp312-cp312-manylinux_2_24_x86_64.manylinux_2_28_x86_64.whl", hash = "sha256:26d9c1c4f1748ccac0bae1dbb465fb1a795a75aba8af8ca871503019f4285e2a", size = 626707 },
    { url = "https://files.pythonhosted.org/packages/fb/e8/9374e77fc204973d6d901c8bb2d7cb223e81513754874cbee6cc5c5fc0ba/greenlet-3.1.0-cp312-cp312-musllinux_1_1_aarch64.whl", hash = "sha256:cd468ec62257bb4544989402b19d795d2305eccb06cde5da0eb739b63dc04665", size = 1154076 },
    { url = "https://files.pythonhosted.org/packages/a2/90/912a1227a841d5df57d6dbe5730e049d5fd38c902c3940e45222360ca336/greenlet-3.1.0-cp312-cp312-musllinux_1_1_x86_64.whl", hash = "sha256:a53dfe8f82b715319e9953330fa5c8708b610d48b5c59f1316337302af5c0811", size = 1182665 },
    { url = "https://files.pythonhosted.org/packages/0d/20/89674b7d62a19138b3352f6080f2ff3e1ee4a298b29bb793746423d0b908/greenlet-3.1.0-cp312-cp312-win_amd64.whl", hash = "sha256:28fe80a3eb673b2d5cc3b12eea468a5e5f4603c26aa34d88bf61bba82ceb2f9b", size = 294647 },
    { url = "https://files.pythonhosted.org/packages/f9/5f/fb128714bbd96614d570fff1d91bbef7a49345bea183e9ea19bdcda1f235/greenlet-3.1.0-cp313-cp313-macosx_11_0_universal2.whl", hash = "sha256:76b3e3976d2a452cba7aa9e453498ac72240d43030fdc6d538a72b87eaff52fd", size = 268913 },
    { url = "https://files.pythonhosted.org/packages/cc/d2/460d00a72720a8798815d29cc4281b72103910017ca2d560a12f801b2138/greenlet-3.1.0-cp313-cp313-manylinux_2_17_aarch64.manylinux2014_aarch64.whl", hash = "sha256:655b21ffd37a96b1e78cc48bf254f5ea4b5b85efaf9e9e2a526b3c9309d660ca", size = 662715 },
    { url = "https://files.pythonhosted.org/packages/86/01/852b8c516b35ef2b16812655612092e02608ea79de7e79fde841cfcdbae4/greenlet-3.1.0-cp313-cp313-manylinux_2_17_ppc64le.manylinux2014_ppc64le.whl", hash = "sha256:c6f4c2027689093775fd58ca2388d58789009116844432d920e9147f91acbe64", size = 675985 },
    { url = "https://files.pythonhosted.org/packages/eb/9b/39930fdefa5dab2511ed813a6764458980e04e10c8c3560862fb2f340128/greenlet-3.1.0-cp313-cp313-manylinux_2_17_s390x.manylinux2014_s390x.whl", hash = "sha256:76e5064fd8e94c3f74d9fd69b02d99e3cdb8fc286ed49a1f10b256e59d0d3a0b", size = 670880 },
    { url = "https://files.pythonhosted.org/packages/66/49/de46b2da577000044e7f5ab514021bbc48a0b0c6dd7af2da9732db36c584/greenlet-3.1.0-cp313-cp313-manylinux_2_17_x86_64.manylinux2014_x86_64.whl", hash = "sha256:6a4bf607f690f7987ab3291406e012cd8591a4f77aa54f29b890f9c331e84989", size = 672944 },
    { url = "https://files.pythonhosted.org/packages/af/c1/abccddcb2ec07538b6ee1fa30999a239a1ec807109a8dc069e55288df636/greenlet-3.1.0-cp313-cp313-manylinux_2_24_x86_64.manylinux_2_28_x86_64.whl", hash = "sha256:037d9ac99540ace9424cb9ea89f0accfaff4316f149520b4ae293eebc5bded17", size = 629493 },
    { url = "https://files.pythonhosted.org/packages/c1/e8/30c84a3c639691f6c00b04575abd474d94d404a9ad686e60ba0c17c797d0/greenlet-3.1.0-cp313-cp313-musllinux_1_1_aarch64.whl", hash = "sha256:90b5bbf05fe3d3ef697103850c2ce3374558f6fe40fd57c9fac1bf14903f50a5", size = 1150524 },
    { url = "https://files.pythonhosted.org/packages/f7/ed/f25832e30a54a92fa13ab94a206f2ea296306acdf5f6a48f88bbb41a6e44/greenlet-3.1.0-cp313-cp313-musllinux_1_1_x86_64.whl", hash = "sha256:726377bd60081172685c0ff46afbc600d064f01053190e4450857483c4d44484", size = 1180196 },
    { url = "https://files.pythonhosted.org/packages/87/b0/ac381b73c9b9e2cb55970b9a5842ff5b6bc83a7f23aedd3dded1589f0039/greenlet-3.1.0-cp313-cp313-win_amd64.whl", hash = "sha256:d46d5069e2eeda111d6f71970e341f4bd9aeeee92074e649ae263b834286ecc0", size = 294593 },
]

[[package]]
name = "grpcio"
version = "1.66.1"
source = { registry = "https://pypi.org/simple" }
sdist = { url = "https://files.pythonhosted.org/packages/e7/42/94293200e40480d79fc876b2330e7dffb20f959b390afa77c0dbaa0c8372/grpcio-1.66.1.tar.gz", hash = "sha256:35334f9c9745add3e357e3372756fd32d925bd52c41da97f4dfdafbde0bf0ee2", size = 12326405 }
wheels = [
    { url = "https://files.pythonhosted.org/packages/25/31/fa15c10757a8703332d9f9eff2ab676e8f8807e8636c01b965a37f806ded/grpcio-1.66.1-cp312-cp312-linux_armv7l.whl", hash = "sha256:a92c4f58c01c77205df6ff999faa008540475c39b835277fb8883b11cada127a", size = 4912090 },
    { url = "https://files.pythonhosted.org/packages/31/3f/09f796724b44b625e4d294f6df8ab0bb63b4709664bd574ea97a8c0d6159/grpcio-1.66.1-cp312-cp312-macosx_10_9_universal2.whl", hash = "sha256:fdb14bad0835914f325349ed34a51940bc2ad965142eb3090081593c6e347be9", size = 10579733 },
    { url = "https://files.pythonhosted.org/packages/bc/d5/15c5934ac3550f682b04753e5481eca18a3710b220e16d3345a7e6f7c9f6/grpcio-1.66.1-cp312-cp312-manylinux_2_17_aarch64.whl", hash = "sha256:f03a5884c56256e08fd9e262e11b5cfacf1af96e2ce78dc095d2c41ccae2c80d", size = 5421092 },
    { url = "https://files.pythonhosted.org/packages/fa/77/f8ab8d436373ad09e1f8f50bf759b4afc8ad1bc121e5cf7dedd8507a4b63/grpcio-1.66.1-cp312-cp312-manylinux_2_17_i686.manylinux2014_i686.whl", hash = "sha256:2ca2559692d8e7e245d456877a85ee41525f3ed425aa97eb7a70fc9a79df91a0", size = 6028550 },
    { url = "https://files.pythonhosted.org/packages/1d/6c/a813a5b6d716cbc5cc3e496b186b6878816bf5f32aa7f7ae5f9d8dc5e669/grpcio-1.66.1-cp312-cp312-manylinux_2_17_x86_64.manylinux2014_x86_64.whl", hash = "sha256:84ca1be089fb4446490dd1135828bd42a7c7f8421e74fa581611f7afdf7ab761", size = 5672550 },
    { url = "https://files.pythonhosted.org/packages/a0/72/06962e2891fe3846a9dc61547d8ef35151b8976a083187e6647e65306c45/grpcio-1.66.1-cp312-cp312-musllinux_1_1_i686.whl", hash = "sha256:d639c939ad7c440c7b2819a28d559179a4508783f7e5b991166f8d7a34b52815", size = 6354719 },
    { url = "https://files.pythonhosted.org/packages/43/10/4db87a953a3f3c73a8284e176556b6eca33496b8ffaa93107f37f772148e/grpcio-1.66.1-cp312-cp312-musllinux_1_1_x86_64.whl", hash = "sha256:b9feb4e5ec8dc2d15709f4d5fc367794d69277f5d680baf1910fc9915c633524", size = 5933351 },
    { url = "https://files.pythonhosted.org/packages/47/c7/f1fdd77bbe1c6459777a2d604228cc80124373e75d775c2a019755c29182/grpcio-1.66.1-cp312-cp312-win32.whl", hash = "sha256:7101db1bd4cd9b880294dec41a93fcdce465bdbb602cd8dc5bd2d6362b618759", size = 3538005 },
    { url = "https://files.pythonhosted.org/packages/66/2b/a6e68d7ea6f4fbc31cce20e354d6cef484da0a9891ee6a3eaf3aa9659d01/grpcio-1.66.1-cp312-cp312-win_amd64.whl", hash = "sha256:b0aa03d240b5539648d996cc60438f128c7f46050989e35b25f5c18286c86734", size = 4275565 },
]

[[package]]
name = "grpcio-status"
version = "1.66.1"
source = { registry = "https://pypi.org/simple" }
dependencies = [
    { name = "googleapis-common-protos" },
    { name = "grpcio" },
    { name = "protobuf" },
]
sdist = { url = "https://files.pythonhosted.org/packages/c9/ff/3f916e8c3698134f633e973402c807df554e21b82df86e036be335741c52/grpcio_status-1.66.1.tar.gz", hash = "sha256:b3f7d34ccc46d83fea5261eea3786174459f763c31f6e34f1d24eba6d515d024", size = 13554 }
wheels = [
    { url = "https://files.pythonhosted.org/packages/77/8f/c87481addb26cb431dc4d114a777dbd4c6a2e163d219e7e472892c75de0c/grpcio_status-1.66.1-py3-none-any.whl", hash = "sha256:cf9ed0b4a83adbe9297211c95cb5488b0cd065707e812145b842c85c4782ff02", size = 14444 },
]

[[package]]
name = "h11"
version = "0.14.0"
source = { registry = "https://pypi.org/simple" }
sdist = { url = "https://files.pythonhosted.org/packages/f5/38/3af3d3633a34a3316095b39c8e8fb4853a28a536e55d347bd8d8e9a14b03/h11-0.14.0.tar.gz", hash = "sha256:8f19fbbe99e72420ff35c00b27a34cb9937e902a8b810e2c88300c6f0a3b699d", size = 100418 }
wheels = [
    { url = "https://files.pythonhosted.org/packages/95/04/ff642e65ad6b90db43e668d70ffb6736436c7ce41fcc549f4e9472234127/h11-0.14.0-py3-none-any.whl", hash = "sha256:e3fe4ac4b851c468cc8363d500db52c2ead036020723024a109d37346efaa761", size = 58259 },
]

[[package]]
name = "httpcore"
version = "1.0.5"
source = { registry = "https://pypi.org/simple" }
dependencies = [
    { name = "certifi" },
    { name = "h11" },
]
sdist = { url = "https://files.pythonhosted.org/packages/17/b0/5e8b8674f8d203335a62fdfcfa0d11ebe09e23613c3391033cbba35f7926/httpcore-1.0.5.tar.gz", hash = "sha256:34a38e2f9291467ee3b44e89dd52615370e152954ba21721378a87b2960f7a61", size = 83234 }
wheels = [
    { url = "https://files.pythonhosted.org/packages/78/d4/e5d7e4f2174f8a4d63c8897d79eb8fe2503f7ecc03282fee1fa2719c2704/httpcore-1.0.5-py3-none-any.whl", hash = "sha256:421f18bac248b25d310f3cacd198d55b8e6125c107797b609ff9b7a6ba7991b5", size = 77926 },
]

[[package]]
name = "httpx"
version = "0.27.2"
source = { registry = "https://pypi.org/simple" }
dependencies = [
    { name = "anyio" },
    { name = "certifi" },
    { name = "httpcore" },
    { name = "idna" },
    { name = "sniffio" },
]
sdist = { url = "https://files.pythonhosted.org/packages/78/82/08f8c936781f67d9e6b9eeb8a0c8b4e406136ea4c3d1f89a5db71d42e0e6/httpx-0.27.2.tar.gz", hash = "sha256:f7c2be1d2f3c3c3160d441802406b206c2b76f5947b11115e6df10c6c65e66c2", size = 144189 }
wheels = [
    { url = "https://files.pythonhosted.org/packages/56/95/9377bcb415797e44274b51d46e3249eba641711cf3348050f76ee7b15ffc/httpx-0.27.2-py3-none-any.whl", hash = "sha256:7bb2708e112d8fdd7829cd4243970f0c223274051cb35ee80c03301ee29a3df0", size = 76395 },
]

[[package]]
name = "identify"
version = "2.6.0"
source = { registry = "https://pypi.org/simple" }
sdist = { url = "https://files.pythonhosted.org/packages/32/f4/8e8f7db397a7ce20fbdeac5f25adaf567fc362472432938d25556008e03a/identify-2.6.0.tar.gz", hash = "sha256:cb171c685bdc31bcc4c1734698736a7d5b6c8bf2e0c15117f4d469c8640ae5cf", size = 99116 }
wheels = [
    { url = "https://files.pythonhosted.org/packages/24/6c/a4f39abe7f19600b74528d0c717b52fff0b300bb0161081510d39c53cb00/identify-2.6.0-py2.py3-none-any.whl", hash = "sha256:e79ae4406387a9d300332b5fd366d8994f1525e8414984e1a59e058b2eda2dd0", size = 98962 },
]

[[package]]
name = "idna"
version = "3.8"
source = { registry = "https://pypi.org/simple" }
sdist = { url = "https://files.pythonhosted.org/packages/e8/ac/e349c5e6d4543326c6883ee9491e3921e0d07b55fdf3cce184b40d63e72a/idna-3.8.tar.gz", hash = "sha256:d838c2c0ed6fced7693d5e8ab8e734d5f8fda53a039c0164afb0b82e771e3603", size = 189467 }
wheels = [
    { url = "https://files.pythonhosted.org/packages/22/7e/d71db821f177828df9dea8c42ac46473366f191be53080e552e628aad991/idna-3.8-py3-none-any.whl", hash = "sha256:050b4e5baadcd44d760cedbd2b8e639f2ff89bbc7a5730fcc662954303377aac", size = 66894 },
]

[[package]]
name = "iniconfig"
version = "2.0.0"
source = { registry = "https://pypi.org/simple" }
sdist = { url = "https://files.pythonhosted.org/packages/d7/4b/cbd8e699e64a6f16ca3a8220661b5f83792b3017d0f79807cb8708d33913/iniconfig-2.0.0.tar.gz", hash = "sha256:2d91e135bf72d31a410b17c16da610a82cb55f6b0477d1a902134b24a455b8b3", size = 4646 }
wheels = [
    { url = "https://files.pythonhosted.org/packages/ef/a6/62565a6e1cf69e10f5727360368e451d4b7f58beeac6173dc9db836a5b46/iniconfig-2.0.0-py3-none-any.whl", hash = "sha256:b6a85871a79d2e3b22d2d1b94ac2824226a63c6b741c88f7ae975f18b6778374", size = 5892 },
]

[[package]]
name = "ipykernel"
version = "6.29.5"
source = { registry = "https://pypi.org/simple" }
dependencies = [
    { name = "appnope", marker = "platform_system == 'Darwin'" },
    { name = "comm" },
    { name = "debugpy" },
    { name = "ipython" },
    { name = "jupyter-client" },
    { name = "jupyter-core" },
    { name = "matplotlib-inline" },
    { name = "nest-asyncio" },
    { name = "packaging" },
    { name = "psutil" },
    { name = "pyzmq" },
    { name = "tornado" },
    { name = "traitlets" },
]
sdist = { url = "https://files.pythonhosted.org/packages/e9/5c/67594cb0c7055dc50814b21731c22a601101ea3b1b50a9a1b090e11f5d0f/ipykernel-6.29.5.tar.gz", hash = "sha256:f093a22c4a40f8828f8e330a9c297cb93dcab13bd9678ded6de8e5cf81c56215", size = 163367 }
wheels = [
    { url = "https://files.pythonhosted.org/packages/94/5c/368ae6c01c7628438358e6d337c19b05425727fbb221d2a3c4303c372f42/ipykernel-6.29.5-py3-none-any.whl", hash = "sha256:afdb66ba5aa354b09b91379bac28ae4afebbb30e8b39510c9690afb7a10421b5", size = 117173 },
]

[[package]]
name = "ipython"
version = "8.27.0"
source = { registry = "https://pypi.org/simple" }
dependencies = [
    { name = "colorama", marker = "sys_platform == 'win32'" },
    { name = "decorator" },
    { name = "jedi" },
    { name = "matplotlib-inline" },
    { name = "pexpect", marker = "sys_platform != 'emscripten' and sys_platform != 'win32'" },
    { name = "prompt-toolkit" },
    { name = "pygments" },
    { name = "stack-data" },
    { name = "traitlets" },
]
sdist = { url = "https://files.pythonhosted.org/packages/57/24/d4fabaca03c8804bf0b8d994c8ae3a20e57e9330d277fb43d83e558dec5e/ipython-8.27.0.tar.gz", hash = "sha256:0b99a2dc9f15fd68692e898e5568725c6d49c527d36a9fb5960ffbdeaa82ff7e", size = 5494984 }
wheels = [
    { url = "https://files.pythonhosted.org/packages/a8/a2/6c725958e6f135d8e5de081e69841bb2c1d84b3fc259d02eb092b8fc203a/ipython-8.27.0-py3-none-any.whl", hash = "sha256:f68b3cb8bde357a5d7adc9598d57e22a45dfbea19eb6b98286fa3b288c9cd55c", size = 818986 },
]

[[package]]
name = "isodate"
version = "0.6.1"
source = { registry = "https://pypi.org/simple" }
dependencies = [
    { name = "six" },
]
sdist = { url = "https://files.pythonhosted.org/packages/db/7a/c0a56c7d56c7fa723988f122fa1f1ccf8c5c4ccc48efad0d214b49e5b1af/isodate-0.6.1.tar.gz", hash = "sha256:48c5881de7e8b0a0d648cb024c8062dc84e7b840ed81e864c7614fd3c127bde9", size = 28443 }
wheels = [
    { url = "https://files.pythonhosted.org/packages/b6/85/7882d311924cbcfc70b1890780763e36ff0b140c7e51c110fc59a532f087/isodate-0.6.1-py2.py3-none-any.whl", hash = "sha256:0751eece944162659049d35f4f549ed815792b38793f07cf73381c1c87cbed96", size = 41722 },
]

[[package]]
name = "isoduration"
version = "20.11.0"
source = { registry = "https://pypi.org/simple" }
dependencies = [
    { name = "arrow" },
]
sdist = { url = "https://files.pythonhosted.org/packages/7c/1a/3c8edc664e06e6bd06cce40c6b22da5f1429aa4224d0c590f3be21c91ead/isoduration-20.11.0.tar.gz", hash = "sha256:ac2f9015137935279eac671f94f89eb00584f940f5dc49462a0c4ee692ba1bd9", size = 11649 }
wheels = [
    { url = "https://files.pythonhosted.org/packages/7b/55/e5326141505c5d5e34c5e0935d2908a74e4561eca44108fbfb9c13d2911a/isoduration-20.11.0-py3-none-any.whl", hash = "sha256:b2904c2a4228c3d44f409c8ae8e2370eb21a26f7ac2ec5446df141dde3452042", size = 11321 },
]

[[package]]
name = "jedi"
version = "0.19.1"
source = { registry = "https://pypi.org/simple" }
dependencies = [
    { name = "parso" },
]
sdist = { url = "https://files.pythonhosted.org/packages/d6/99/99b493cec4bf43176b678de30f81ed003fd6a647a301b9c927280c600f0a/jedi-0.19.1.tar.gz", hash = "sha256:cf0496f3651bc65d7174ac1b7d043eff454892c708a87d1b683e57b569927ffd", size = 1227821 }
wheels = [
    { url = "https://files.pythonhosted.org/packages/20/9f/bc63f0f0737ad7a60800bfd472a4836661adae21f9c2535f3957b1e54ceb/jedi-0.19.1-py2.py3-none-any.whl", hash = "sha256:e983c654fe5c02867aef4cdfce5a2fbb4a50adc0af145f70504238f18ef5e7e0", size = 1569361 },
]

[[package]]
name = "jeepney"
version = "0.8.0"
source = { registry = "https://pypi.org/simple" }
sdist = { url = "https://files.pythonhosted.org/packages/d6/f4/154cf374c2daf2020e05c3c6a03c91348d59b23c5366e968feb198306fdf/jeepney-0.8.0.tar.gz", hash = "sha256:5efe48d255973902f6badc3ce55e2aa6c5c3b3bc642059ef3a91247bcfcc5806", size = 106005 }
wheels = [
    { url = "https://files.pythonhosted.org/packages/ae/72/2a1e2290f1ab1e06f71f3d0f1646c9e4634e70e1d37491535e19266e8dc9/jeepney-0.8.0-py3-none-any.whl", hash = "sha256:c0a454ad016ca575060802ee4d590dd912e35c122fa04e70306de3d076cce755", size = 48435 },
]

[[package]]
name = "jinja2"
version = "3.1.4"
source = { registry = "https://pypi.org/simple" }
dependencies = [
    { name = "markupsafe" },
]
sdist = { url = "https://files.pythonhosted.org/packages/ed/55/39036716d19cab0747a5020fc7e907f362fbf48c984b14e62127f7e68e5d/jinja2-3.1.4.tar.gz", hash = "sha256:4a3aee7acbbe7303aede8e9648d13b8bf88a429282aa6122a993f0ac800cb369", size = 240245 }
wheels = [
    { url = "https://files.pythonhosted.org/packages/31/80/3a54838c3fb461f6fec263ebf3a3a41771bd05190238de3486aae8540c36/jinja2-3.1.4-py3-none-any.whl", hash = "sha256:bc5dd2abb727a5319567b7a813e6a2e7318c39f4f487cfe6c89c6f9c7d25197d", size = 133271 },
]

[[package]]
name = "jiter"
version = "0.5.0"
source = { registry = "https://pypi.org/simple" }
sdist = { url = "https://files.pythonhosted.org/packages/d7/1a/aa64be757afc614484b370a4d9fc1747dc9237b37ce464f7f9d9ca2a3d38/jiter-0.5.0.tar.gz", hash = "sha256:1d916ba875bcab5c5f7d927df998c4cb694d27dceddf3392e58beaf10563368a", size = 158300 }
wheels = [
    { url = "https://files.pythonhosted.org/packages/aa/bd/c3950e2c478161e131bed8cb67c36aed418190e2a961a1c981e69954e54b/jiter-0.5.0-cp312-cp312-macosx_10_12_x86_64.whl", hash = "sha256:9f664e7351604f91dcdd557603c57fc0d551bc65cc0a732fdacbf73ad335049a", size = 283511 },
    { url = "https://files.pythonhosted.org/packages/80/1c/8ce58d8c37a589eeaaa5d07d131fd31043886f5e77ab50c00a66d869a361/jiter-0.5.0-cp312-cp312-macosx_11_0_arm64.whl", hash = "sha256:044f2f1148b5248ad2c8c3afb43430dccf676c5a5834d2f5089a4e6c5bbd64df", size = 296974 },
    { url = "https://files.pythonhosted.org/packages/4d/b8/6faeff9eed8952bed93a77ea1cffae7b946795b88eafd1a60e87a67b09e0/jiter-0.5.0-cp312-cp312-manylinux_2_17_aarch64.manylinux2014_aarch64.whl", hash = "sha256:702e3520384c88b6e270c55c772d4bd6d7b150608dcc94dea87ceba1b6391248", size = 331897 },
    { url = "https://files.pythonhosted.org/packages/4f/54/1d9a2209b46d39ce6f0cef3ad87c462f9c50312ab84585e6bd5541292b35/jiter-0.5.0-cp312-cp312-manylinux_2_17_armv7l.manylinux2014_armv7l.whl", hash = "sha256:528d742dcde73fad9d63e8242c036ab4a84389a56e04efd854062b660f559544", size = 342962 },
    { url = "https://files.pythonhosted.org/packages/2a/de/90360be7fc54b2b4c2dfe79eb4ed1f659fce9c96682e6a0be4bbe71371f7/jiter-0.5.0-cp312-cp312-manylinux_2_17_ppc64le.manylinux2014_ppc64le.whl", hash = "sha256:8cf80e5fe6ab582c82f0c3331df27a7e1565e2dcf06265afd5173d809cdbf9ba", size = 363844 },
    { url = "https://files.pythonhosted.org/packages/ba/ad/ef32b173191b7a53ea8a6757b80723cba321f8469834825e8c71c96bde17/jiter-0.5.0-cp312-cp312-manylinux_2_17_s390x.manylinux2014_s390x.whl", hash = "sha256:44dfc9ddfb9b51a5626568ef4e55ada462b7328996294fe4d36de02fce42721f", size = 378709 },
    { url = "https://files.pythonhosted.org/packages/07/de/353ce53743c0defbbbd652e89c106a97dbbac4eb42c95920b74b5056b93a/jiter-0.5.0-cp312-cp312-manylinux_2_17_x86_64.manylinux2014_x86_64.whl", hash = "sha256:c451f7922992751a936b96c5f5b9bb9312243d9b754c34b33d0cb72c84669f4e", size = 319038 },
    { url = "https://files.pythonhosted.org/packages/3f/92/42d47310bf9530b9dece9e2d7c6d51cf419af5586ededaf5e66622d160e2/jiter-0.5.0-cp312-cp312-manylinux_2_5_i686.manylinux1_i686.whl", hash = "sha256:308fce789a2f093dca1ff91ac391f11a9f99c35369117ad5a5c6c4903e1b3e3a", size = 357763 },
    { url = "https://files.pythonhosted.org/packages/bd/8c/2bb76a9a84474d48fdd133d3445db8a4413da4e87c23879d917e000a9d87/jiter-0.5.0-cp312-cp312-musllinux_1_1_aarch64.whl", hash = "sha256:7f5ad4a7c6b0d90776fdefa294f662e8a86871e601309643de30bf94bb93a64e", size = 511031 },
    { url = "https://files.pythonhosted.org/packages/33/4f/9f23d79c0795e0a8e56e7988e8785c2dcda27e0ed37977256d50c77c6a19/jiter-0.5.0-cp312-cp312-musllinux_1_1_x86_64.whl", hash = "sha256:ea189db75f8eca08807d02ae27929e890c7d47599ce3d0a6a5d41f2419ecf338", size = 493042 },
    { url = "https://files.pythonhosted.org/packages/df/67/8a4f975aa834b8aecdb6b131422390173928fd47f42f269dcc32034ab432/jiter-0.5.0-cp312-none-win32.whl", hash = "sha256:e3bbe3910c724b877846186c25fe3c802e105a2c1fc2b57d6688b9f8772026e4", size = 195405 },
    { url = "https://files.pythonhosted.org/packages/15/81/296b1e25c43db67848728cdab34ac3eb5c5cbb4955ceb3f51ae60d4a5e3d/jiter-0.5.0-cp312-none-win_amd64.whl", hash = "sha256:a586832f70c3f1481732919215f36d41c59ca080fa27a65cf23d9490e75b2ef5", size = 189720 },
]

[[package]]
name = "json5"
version = "0.9.25"
source = { registry = "https://pypi.org/simple" }
sdist = { url = "https://files.pythonhosted.org/packages/91/59/51b032d53212a51f17ebbcc01bd4217faab6d6c09ed0d856a987a5f42bbc/json5-0.9.25.tar.gz", hash = "sha256:548e41b9be043f9426776f05df8635a00fe06104ea51ed24b67f908856e151ae", size = 40332 }
wheels = [
    { url = "https://files.pythonhosted.org/packages/8a/3c/4f8791ee53ab9eeb0b022205aa79387119a74cc9429582ce04098e6fc540/json5-0.9.25-py3-none-any.whl", hash = "sha256:34ed7d834b1341a86987ed52f3f76cd8ee184394906b6e22a1e0deb9ab294e8f", size = 30109 },
]

[[package]]
name = "jsonpatch"
version = "1.33"
source = { registry = "https://pypi.org/simple" }
dependencies = [
    { name = "jsonpointer" },
]
sdist = { url = "https://files.pythonhosted.org/packages/42/78/18813351fe5d63acad16aec57f94ec2b70a09e53ca98145589e185423873/jsonpatch-1.33.tar.gz", hash = "sha256:9fcd4009c41e6d12348b4a0ff2563ba56a2923a7dfee731d004e212e1ee5030c", size = 21699 }
wheels = [
    { url = "https://files.pythonhosted.org/packages/73/07/02e16ed01e04a374e644b575638ec7987ae846d25ad97bcc9945a3ee4b0e/jsonpatch-1.33-py2.py3-none-any.whl", hash = "sha256:0ae28c0cd062bbd8b8ecc26d7d164fbbea9652a1a3693f3b956c1eae5145dade", size = 12898 },
]

[[package]]
name = "jsonpointer"
version = "3.0.0"
source = { registry = "https://pypi.org/simple" }
sdist = { url = "https://files.pythonhosted.org/packages/6a/0a/eebeb1fa92507ea94016a2a790b93c2ae41a7e18778f85471dc54475ed25/jsonpointer-3.0.0.tar.gz", hash = "sha256:2b2d729f2091522d61c3b31f82e11870f60b68f43fbc705cb76bf4b832af59ef", size = 9114 }
wheels = [
    { url = "https://files.pythonhosted.org/packages/71/92/5e77f98553e9e75130c78900d000368476aed74276eb8ae8796f65f00918/jsonpointer-3.0.0-py2.py3-none-any.whl", hash = "sha256:13e088adc14fca8b6aa8177c044e12701e6ad4b28ff10e65f2267a90109c9942", size = 7595 },
]

[[package]]
name = "jsonschema"
version = "4.23.0"
source = { registry = "https://pypi.org/simple" }
dependencies = [
    { name = "attrs" },
    { name = "jsonschema-specifications" },
    { name = "referencing" },
    { name = "rpds-py" },
]
sdist = { url = "https://files.pythonhosted.org/packages/38/2e/03362ee4034a4c917f697890ccd4aec0800ccf9ded7f511971c75451deec/jsonschema-4.23.0.tar.gz", hash = "sha256:d71497fef26351a33265337fa77ffeb82423f3ea21283cd9467bb03999266bc4", size = 325778 }
wheels = [
    { url = "https://files.pythonhosted.org/packages/69/4a/4f9dbeb84e8850557c02365a0eee0649abe5eb1d84af92a25731c6c0f922/jsonschema-4.23.0-py3-none-any.whl", hash = "sha256:fbadb6f8b144a8f8cf9f0b89ba94501d143e50411a1278633f56a7acf7fd5566", size = 88462 },
]

[package.optional-dependencies]
format-nongpl = [
    { name = "fqdn" },
    { name = "idna" },
    { name = "isoduration" },
    { name = "jsonpointer" },
    { name = "rfc3339-validator" },
    { name = "rfc3986-validator" },
    { name = "uri-template" },
    { name = "webcolors" },
]

[[package]]
name = "jsonschema-specifications"
version = "2023.12.1"
source = { registry = "https://pypi.org/simple" }
dependencies = [
    { name = "referencing" },
]
sdist = { url = "https://files.pythonhosted.org/packages/f8/b9/cc0cc592e7c195fb8a650c1d5990b10175cf13b4c97465c72ec841de9e4b/jsonschema_specifications-2023.12.1.tar.gz", hash = "sha256:48a76787b3e70f5ed53f1160d2b81f586e4ca6d1548c5de7085d1682674764cc", size = 13983 }
wheels = [
    { url = "https://files.pythonhosted.org/packages/ee/07/44bd408781594c4d0a027666ef27fab1e441b109dc3b76b4f836f8fd04fe/jsonschema_specifications-2023.12.1-py3-none-any.whl", hash = "sha256:87e4fdf3a94858b8a2ba2778d9ba57d8a9cafca7c7489c46ba0d30a8bc6a9c3c", size = 18482 },
]

[[package]]
name = "jupyter-client"
version = "8.6.2"
source = { registry = "https://pypi.org/simple" }
dependencies = [
    { name = "jupyter-core" },
    { name = "python-dateutil" },
    { name = "pyzmq" },
    { name = "tornado" },
    { name = "traitlets" },
]
sdist = { url = "https://files.pythonhosted.org/packages/ff/61/3cd51dea7878691919adc34ff6ad180f13bfe25fb8c7662a9ee6dc64e643/jupyter_client-8.6.2.tar.gz", hash = "sha256:2bda14d55ee5ba58552a8c53ae43d215ad9868853489213f37da060ced54d8df", size = 341102 }
wheels = [
    { url = "https://files.pythonhosted.org/packages/cf/d3/c4bb02580bc0db807edb9a29b2d0c56031be1ef0d804336deb2699a470f6/jupyter_client-8.6.2-py3-none-any.whl", hash = "sha256:50cbc5c66fd1b8f65ecb66bc490ab73217993632809b6e505687de18e9dea39f", size = 105901 },
]

[[package]]
name = "jupyter-core"
version = "5.7.2"
source = { registry = "https://pypi.org/simple" }
dependencies = [
    { name = "platformdirs" },
    { name = "pywin32", marker = "platform_python_implementation != 'PyPy' and sys_platform == 'win32'" },
    { name = "traitlets" },
]
sdist = { url = "https://files.pythonhosted.org/packages/00/11/b56381fa6c3f4cc5d2cf54a7dbf98ad9aa0b339ef7a601d6053538b079a7/jupyter_core-5.7.2.tar.gz", hash = "sha256:aa5f8d32bbf6b431ac830496da7392035d6f61b4f54872f15c4bd2a9c3f536d9", size = 87629 }
wheels = [
    { url = "https://files.pythonhosted.org/packages/c9/fb/108ecd1fe961941959ad0ee4e12ee7b8b1477247f30b1fdfd83ceaf017f0/jupyter_core-5.7.2-py3-none-any.whl", hash = "sha256:4f7315d2f6b4bcf2e3e7cb6e46772eba760ae459cd1f59d29eb57b0a01bd7409", size = 28965 },
]

[[package]]
name = "jupyter-events"
version = "0.10.0"
source = { registry = "https://pypi.org/simple" }
dependencies = [
    { name = "jsonschema", extra = ["format-nongpl"] },
    { name = "python-json-logger" },
    { name = "pyyaml" },
    { name = "referencing" },
    { name = "rfc3339-validator" },
    { name = "rfc3986-validator" },
    { name = "traitlets" },
]
sdist = { url = "https://files.pythonhosted.org/packages/8d/53/7537a1aa558229bb0b1b178d814c9d68a9c697d3aecb808a1cb2646acf1f/jupyter_events-0.10.0.tar.gz", hash = "sha256:670b8229d3cc882ec782144ed22e0d29e1c2d639263f92ca8383e66682845e22", size = 61516 }
wheels = [
    { url = "https://files.pythonhosted.org/packages/a5/94/059180ea70a9a326e1815176b2370da56376da347a796f8c4f0b830208ef/jupyter_events-0.10.0-py3-none-any.whl", hash = "sha256:4b72130875e59d57716d327ea70d3ebc3af1944d3717e5a498b8a06c6c159960", size = 18777 },
]

[[package]]
name = "jupyter-lsp"
version = "2.2.5"
source = { registry = "https://pypi.org/simple" }
dependencies = [
    { name = "jupyter-server" },
]
sdist = { url = "https://files.pythonhosted.org/packages/85/b4/3200b0b09c12bc3b72d943d923323c398eff382d1dcc7c0dbc8b74630e40/jupyter-lsp-2.2.5.tar.gz", hash = "sha256:793147a05ad446f809fd53ef1cd19a9f5256fd0a2d6b7ce943a982cb4f545001", size = 48741 }
wheels = [
    { url = "https://files.pythonhosted.org/packages/07/e0/7bd7cff65594fd9936e2f9385701e44574fc7d721331ff676ce440b14100/jupyter_lsp-2.2.5-py3-none-any.whl", hash = "sha256:45fbddbd505f3fbfb0b6cb2f1bc5e15e83ab7c79cd6e89416b248cb3c00c11da", size = 69146 },
]

[[package]]
name = "jupyter-server"
version = "2.14.2"
source = { registry = "https://pypi.org/simple" }
dependencies = [
    { name = "anyio" },
    { name = "argon2-cffi" },
    { name = "jinja2" },
    { name = "jupyter-client" },
    { name = "jupyter-core" },
    { name = "jupyter-events" },
    { name = "jupyter-server-terminals" },
    { name = "nbconvert" },
    { name = "nbformat" },
    { name = "overrides" },
    { name = "packaging" },
    { name = "prometheus-client" },
    { name = "pywinpty", marker = "os_name == 'nt'" },
    { name = "pyzmq" },
    { name = "send2trash" },
    { name = "terminado" },
    { name = "tornado" },
    { name = "traitlets" },
    { name = "websocket-client" },
]
sdist = { url = "https://files.pythonhosted.org/packages/0c/34/88b47749c7fa9358e10eac356c4b97d94a91a67d5c935a73f69bc4a31118/jupyter_server-2.14.2.tar.gz", hash = "sha256:66095021aa9638ced276c248b1d81862e4c50f292d575920bbe960de1c56b12b", size = 719933 }
wheels = [
    { url = "https://files.pythonhosted.org/packages/57/e1/085edea6187a127ca8ea053eb01f4e1792d778b4d192c74d32eb6730fed6/jupyter_server-2.14.2-py3-none-any.whl", hash = "sha256:47ff506127c2f7851a17bf4713434208fc490955d0e8632e95014a9a9afbeefd", size = 383556 },
]

[[package]]
name = "jupyter-server-terminals"
version = "0.5.3"
source = { registry = "https://pypi.org/simple" }
dependencies = [
    { name = "pywinpty", marker = "os_name == 'nt'" },
    { name = "terminado" },
]
sdist = { url = "https://files.pythonhosted.org/packages/fc/d5/562469734f476159e99a55426d697cbf8e7eb5efe89fb0e0b4f83a3d3459/jupyter_server_terminals-0.5.3.tar.gz", hash = "sha256:5ae0295167220e9ace0edcfdb212afd2b01ee8d179fe6f23c899590e9b8a5269", size = 31430 }
wheels = [
    { url = "https://files.pythonhosted.org/packages/07/2d/2b32cdbe8d2a602f697a649798554e4f072115438e92249624e532e8aca6/jupyter_server_terminals-0.5.3-py3-none-any.whl", hash = "sha256:41ee0d7dc0ebf2809c668e0fc726dfaf258fcd3e769568996ca731b6194ae9aa", size = 13656 },
]

[[package]]
name = "jupyterlab"
version = "4.2.5"
source = { registry = "https://pypi.org/simple" }
dependencies = [
    { name = "async-lru" },
    { name = "httpx" },
    { name = "ipykernel" },
    { name = "jinja2" },
    { name = "jupyter-core" },
    { name = "jupyter-lsp" },
    { name = "jupyter-server" },
    { name = "jupyterlab-server" },
    { name = "notebook-shim" },
    { name = "packaging" },
    { name = "setuptools" },
    { name = "tornado" },
    { name = "traitlets" },
]
sdist = { url = "https://files.pythonhosted.org/packages/4a/78/ba006df6edaa561fe40be26c35e9da3f9316f071167cd7cc1a1a25bd2664/jupyterlab-4.2.5.tar.gz", hash = "sha256:ae7f3a1b8cb88b4f55009ce79fa7c06f99d70cd63601ee4aa91815d054f46f75", size = 21508698 }
wheels = [
    { url = "https://files.pythonhosted.org/packages/fd/3f/24a0f0ce60959cfd9756a3291cd3a5581e51cbd6f7b4aa121f5bba5320e3/jupyterlab-4.2.5-py3-none-any.whl", hash = "sha256:73b6e0775d41a9fee7ee756c80f58a6bed4040869ccc21411dc559818874d321", size = 11641981 },
]

[[package]]
name = "jupyterlab-pygments"
version = "0.3.0"
source = { registry = "https://pypi.org/simple" }
sdist = { url = "https://files.pythonhosted.org/packages/90/51/9187be60d989df97f5f0aba133fa54e7300f17616e065d1ada7d7646b6d6/jupyterlab_pygments-0.3.0.tar.gz", hash = "sha256:721aca4d9029252b11cfa9d185e5b5af4d54772bb8072f9b7036f4170054d35d", size = 512900 }
wheels = [
    { url = "https://files.pythonhosted.org/packages/b1/dd/ead9d8ea85bf202d90cc513b533f9c363121c7792674f78e0d8a854b63b4/jupyterlab_pygments-0.3.0-py3-none-any.whl", hash = "sha256:841a89020971da1d8693f1a99997aefc5dc424bb1b251fd6322462a1b8842780", size = 15884 },
]

[[package]]
name = "jupyterlab-server"
version = "2.27.3"
source = { registry = "https://pypi.org/simple" }
dependencies = [
    { name = "babel" },
    { name = "jinja2" },
    { name = "json5" },
    { name = "jsonschema" },
    { name = "jupyter-server" },
    { name = "packaging" },
    { name = "requests" },
]
sdist = { url = "https://files.pythonhosted.org/packages/0a/c9/a883ce65eb27905ce77ace410d83587c82ea64dc85a48d1f7ed52bcfa68d/jupyterlab_server-2.27.3.tar.gz", hash = "sha256:eb36caca59e74471988f0ae25c77945610b887f777255aa21f8065def9e51ed4", size = 76173 }
wheels = [
    { url = "https://files.pythonhosted.org/packages/54/09/2032e7d15c544a0e3cd831c51d77a8ca57f7555b2e1b2922142eddb02a84/jupyterlab_server-2.27.3-py3-none-any.whl", hash = "sha256:e697488f66c3db49df675158a77b3b017520d772c6e1548c7d9bcc5df7944ee4", size = 59700 },
]

[[package]]
name = "langchain"
version = "0.2.16"
source = { registry = "https://pypi.org/simple" }
dependencies = [
    { name = "aiohttp" },
    { name = "langchain-core" },
    { name = "langchain-text-splitters" },
    { name = "langsmith" },
    { name = "numpy" },
    { name = "pydantic" },
    { name = "pyyaml" },
    { name = "requests" },
    { name = "sqlalchemy" },
    { name = "tenacity" },
]
sdist = { url = "https://files.pythonhosted.org/packages/fd/53/8ebf21de8d17e7e0f0998f28d689f60d7ed420acb7ab2fba59ca04e80e54/langchain-0.2.16.tar.gz", hash = "sha256:ffb426a76a703b73ac69abad77cd16eaf03dda76b42cff55572f592d74944166", size = 414668 }
wheels = [
    { url = "https://files.pythonhosted.org/packages/0d/29/635343c0d155997569b544d26da5a2a9ebade2423baffc9cd6066b01a386/langchain-0.2.16-py3-none-any.whl", hash = "sha256:8f59ee8b45f268df4b924ea3b9c63e49286efa756d16b3f6a9de5c6e502c36e1", size = 1001195 },
]

[[package]]
name = "langchain-community"
version = "0.2.16"
source = { registry = "https://pypi.org/simple" }
dependencies = [
    { name = "aiohttp" },
    { name = "dataclasses-json" },
    { name = "langchain" },
    { name = "langchain-core" },
    { name = "langsmith" },
    { name = "numpy" },
    { name = "pyyaml" },
    { name = "requests" },
    { name = "sqlalchemy" },
    { name = "tenacity" },
]
sdist = { url = "https://files.pythonhosted.org/packages/f2/94/917668a886bbc1f57c16b9ab976a37917b06fc26dd7fa28e7ab3a562c6aa/langchain_community-0.2.16.tar.gz", hash = "sha256:ab416b793a7aed1fa46ebaffd29993296b02286a99819eabc43be2ea8e41ae78", size = 1586524 }
wheels = [
    { url = "https://files.pythonhosted.org/packages/94/f9/d33c0d0fe430ad443df069fcc6845c279bd29b57dec36adf5ab35d141b0b/langchain_community-0.2.16-py3-none-any.whl", hash = "sha256:115e1419c176091d4e00240cb5a38612a249e70f213516b6cacae61a8794a868", size = 2335934 },
]

[[package]]
name = "langchain-core"
version = "0.2.38"
source = { registry = "https://pypi.org/simple" }
dependencies = [
    { name = "jsonpatch" },
    { name = "langsmith" },
    { name = "packaging" },
    { name = "pydantic" },
    { name = "pyyaml" },
    { name = "tenacity" },
    { name = "typing-extensions" },
]
sdist = { url = "https://files.pythonhosted.org/packages/a0/1c/c1016073a338206358b4a0dba936c109819fb4b070ec2c91456688c1a6dd/langchain_core-0.2.38.tar.gz", hash = "sha256:eb69dbedd344f2ee1f15bcea6c71a05884b867588fadc42d04632e727c1238f3", size = 316363 }
wheels = [
    { url = "https://files.pythonhosted.org/packages/1c/e4/501fbe904530dad6ed80f03b188d7602081560dd5cc0bcf0b3c51778c314/langchain_core-0.2.38-py3-none-any.whl", hash = "sha256:8a5729bc7e68b4af089af20eff44fe4e7ca21d0e0c87ec21cef7621981fd1a4a", size = 396442 },
]

[[package]]
name = "langchain-openai"
version = "0.1.23"
source = { registry = "https://pypi.org/simple" }
dependencies = [
    { name = "langchain-core" },
    { name = "openai" },
    { name = "tiktoken" },
]
sdist = { url = "https://files.pythonhosted.org/packages/91/cb/216fd869f96b58716062e939cc6ad11f150f96198fbc750bec1c53c0f858/langchain_openai-0.1.23.tar.gz", hash = "sha256:ed7f16671ea0af177ac5f82d5645a746c5097c56f97b31798e5c07b5c84f0eed", size = 45353 }
wheels = [
    { url = "https://files.pythonhosted.org/packages/0e/f1/12cd80e136b6bf5f498bee178084e71d48f664e5639e9cc7f900244d9f1c/langchain_openai-0.1.23-py3-none-any.whl", hash = "sha256:8e3d215803e157f26480c6108eb4333629832b1a0e746723060c24f93b8b78f4", size = 51969 },
]

[[package]]
name = "langchain-text-splitters"
version = "0.2.4"
source = { registry = "https://pypi.org/simple" }
dependencies = [
    { name = "langchain-core" },
]
sdist = { url = "https://files.pythonhosted.org/packages/83/b3/b1ccde47c86c5fe2585dc012555cff7949c556bd6993dd9c09e49a356190/langchain_text_splitters-0.2.4.tar.gz", hash = "sha256:f7daa7a3b0aa8309ce248e2e2b6fc8115be01118d336c7f7f7dfacda0e89bf29", size = 20236 }
wheels = [
    { url = "https://files.pythonhosted.org/packages/8f/f3/d01591229e9d0eec1e8106ed6f9b670f299beb1c94fed4aa335afa78acb0/langchain_text_splitters-0.2.4-py3-none-any.whl", hash = "sha256:2702dee5b7cbdd595ccbe43b8d38d01a34aa8583f4d6a5a68ad2305ae3e7b645", size = 25552 },
]

[[package]]
name = "langsmith"
version = "0.1.115"
source = { registry = "https://pypi.org/simple" }
dependencies = [
    { name = "httpx" },
    { name = "orjson" },
    { name = "pydantic" },
    { name = "requests" },
]
sdist = { url = "https://files.pythonhosted.org/packages/65/65/4d8f1c7f9825bc7b7dfa59bd55c321171719bad810fec48068fd59f2a103/langsmith-0.1.115.tar.gz", hash = "sha256:3b775377d858d32354f3ee0dd1ed637068cfe9a1f13e7b3bfa82db1615cdffc9", size = 281416 }
wheels = [
    { url = "https://files.pythonhosted.org/packages/33/be/0707fb4ecc722c7c5111283ab0c9ab6794840760e04e12df5efdcffe32fb/langsmith-0.1.115-py3-none-any.whl", hash = "sha256:04e35cfd4c2d4ff1ea10bb577ff43957b05ebb3d9eb4e06e200701f4a2b4ac9f", size = 290226 },
]

[[package]]
name = "lz4"
version = "4.3.3"
source = { registry = "https://pypi.org/simple" }
sdist = { url = "https://files.pythonhosted.org/packages/a4/31/ec1259ca8ad11568abaf090a7da719616ca96b60d097ccc5799cd0ff599c/lz4-4.3.3.tar.gz", hash = "sha256:01fe674ef2889dbb9899d8a67361e0c4a2c833af5aeb37dd505727cf5d2a131e", size = 171509 }
wheels = [
    { url = "https://files.pythonhosted.org/packages/4d/6f/081811b17ccaec5f06b3030756af2737841447849118a6e1078481a78c6c/lz4-4.3.3-cp312-cp312-macosx_10_9_x86_64.whl", hash = "sha256:e36cd7b9d4d920d3bfc2369840da506fa68258f7bb176b8743189793c055e43d", size = 254213 },
    { url = "https://files.pythonhosted.org/packages/53/4d/8e04ef75feff8848ba3c624ce81c7732bdcea5f8f994758afa88cd3d7764/lz4-4.3.3-cp312-cp312-macosx_11_0_arm64.whl", hash = "sha256:31ea4be9d0059c00b2572d700bf2c1bc82f241f2c3282034a759c9a4d6ca4dc2", size = 212354 },
    { url = "https://files.pythonhosted.org/packages/a3/04/257a72d6a879dbc8c669018989f776fcdd5b4bf3c2c51c09a54f1ca31721/lz4-4.3.3-cp312-cp312-manylinux_2_17_aarch64.manylinux2014_aarch64.whl", hash = "sha256:33c9a6fd20767ccaf70649982f8f3eeb0884035c150c0b818ea660152cf3c809", size = 1238643 },
    { url = "https://files.pythonhosted.org/packages/d9/93/4a7e489156fa7ded03ba9cde4a8ca7f373672b5787cac9a0391befa752a1/lz4-4.3.3-cp312-cp312-manylinux_2_17_x86_64.manylinux2014_x86_64.whl", hash = "sha256:bca8fccc15e3add173da91be8f34121578dc777711ffd98d399be35487c934bf", size = 1265014 },
    { url = "https://files.pythonhosted.org/packages/fd/a4/f84ebc23bc7602623b1b003b4e1120cbf86fb03a35c595c226be1985449b/lz4-4.3.3-cp312-cp312-manylinux_2_5_i686.manylinux1_i686.manylinux_2_17_i686.manylinux2014_i686.whl", hash = "sha256:e7d84b479ddf39fe3ea05387f10b779155fc0990125f4fb35d636114e1c63a2e", size = 1184881 },
    { url = "https://files.pythonhosted.org/packages/de/3d/8ba48305378e84908221de143a21ba0c0ce52778893865cf85b66b1068da/lz4-4.3.3-cp312-cp312-win32.whl", hash = "sha256:337cb94488a1b060ef1685187d6ad4ba8bc61d26d631d7ba909ee984ea736be1", size = 87241 },
    { url = "https://files.pythonhosted.org/packages/c4/5d/7b70965a0692de29af2af1007fe837f46fd456bbe2aa8f838a8543a3b5cb/lz4-4.3.3-cp312-cp312-win_amd64.whl", hash = "sha256:5d35533bf2cee56f38ced91f766cd0038b6abf46f438a80d50c52750088be93f", size = 99776 },
]

[[package]]
name = "markdown-it-py"
version = "3.0.0"
source = { registry = "https://pypi.org/simple" }
dependencies = [
    { name = "mdurl" },
]
sdist = { url = "https://files.pythonhosted.org/packages/38/71/3b932df36c1a044d397a1f92d1cf91ee0a503d91e470cbd670aa66b07ed0/markdown-it-py-3.0.0.tar.gz", hash = "sha256:e3f60a94fa066dc52ec76661e37c851cb232d92f9886b15cb560aaada2df8feb", size = 74596 }
wheels = [
    { url = "https://files.pythonhosted.org/packages/42/d7/1ec15b46af6af88f19b8e5ffea08fa375d433c998b8a7639e76935c14f1f/markdown_it_py-3.0.0-py3-none-any.whl", hash = "sha256:355216845c60bd96232cd8d8c40e8f9765cc86f46880e43a8fd22dc1a1a8cab1", size = 87528 },
]

[[package]]
name = "markupsafe"
version = "2.1.5"
source = { registry = "https://pypi.org/simple" }
sdist = { url = "https://files.pythonhosted.org/packages/87/5b/aae44c6655f3801e81aa3eef09dbbf012431987ba564d7231722f68df02d/MarkupSafe-2.1.5.tar.gz", hash = "sha256:d283d37a890ba4c1ae73ffadf8046435c76e7bc2247bbb63c00bd1a709c6544b", size = 19384 }
wheels = [
    { url = "https://files.pythonhosted.org/packages/53/bd/583bf3e4c8d6a321938c13f49d44024dbe5ed63e0a7ba127e454a66da974/MarkupSafe-2.1.5-cp312-cp312-macosx_10_9_universal2.whl", hash = "sha256:8dec4936e9c3100156f8a2dc89c4b88d5c435175ff03413b443469c7c8c5f4d1", size = 18215 },
    { url = "https://files.pythonhosted.org/packages/48/d6/e7cd795fc710292c3af3a06d80868ce4b02bfbbf370b7cee11d282815a2a/MarkupSafe-2.1.5-cp312-cp312-macosx_10_9_x86_64.whl", hash = "sha256:3c6b973f22eb18a789b1460b4b91bf04ae3f0c4234a0a6aa6b0a92f6f7b951d4", size = 14069 },
    { url = "https://files.pythonhosted.org/packages/51/b5/5d8ec796e2a08fc814a2c7d2584b55f889a55cf17dd1a90f2beb70744e5c/MarkupSafe-2.1.5-cp312-cp312-manylinux_2_17_aarch64.manylinux2014_aarch64.whl", hash = "sha256:ac07bad82163452a6884fe8fa0963fb98c2346ba78d779ec06bd7a6262132aee", size = 29452 },
    { url = "https://files.pythonhosted.org/packages/0a/0d/2454f072fae3b5a137c119abf15465d1771319dfe9e4acbb31722a0fff91/MarkupSafe-2.1.5-cp312-cp312-manylinux_2_17_x86_64.manylinux2014_x86_64.whl", hash = "sha256:f5dfb42c4604dddc8e4305050aa6deb084540643ed5804d7455b5df8fe16f5e5", size = 28462 },
    { url = "https://files.pythonhosted.org/packages/2d/75/fd6cb2e68780f72d47e6671840ca517bda5ef663d30ada7616b0462ad1e3/MarkupSafe-2.1.5-cp312-cp312-manylinux_2_5_i686.manylinux1_i686.manylinux_2_17_i686.manylinux2014_i686.whl", hash = "sha256:ea3d8a3d18833cf4304cd2fc9cbb1efe188ca9b5efef2bdac7adc20594a0e46b", size = 27869 },
    { url = "https://files.pythonhosted.org/packages/b0/81/147c477391c2750e8fc7705829f7351cf1cd3be64406edcf900dc633feb2/MarkupSafe-2.1.5-cp312-cp312-musllinux_1_1_aarch64.whl", hash = "sha256:d050b3361367a06d752db6ead6e7edeb0009be66bc3bae0ee9d97fb326badc2a", size = 33906 },
    { url = "https://files.pythonhosted.org/packages/8b/ff/9a52b71839d7a256b563e85d11050e307121000dcebc97df120176b3ad93/MarkupSafe-2.1.5-cp312-cp312-musllinux_1_1_i686.whl", hash = "sha256:bec0a414d016ac1a18862a519e54b2fd0fc8bbfd6890376898a6c0891dd82e9f", size = 32296 },
    { url = "https://files.pythonhosted.org/packages/88/07/2dc76aa51b481eb96a4c3198894f38b480490e834479611a4053fbf08623/MarkupSafe-2.1.5-cp312-cp312-musllinux_1_1_x86_64.whl", hash = "sha256:58c98fee265677f63a4385256a6d7683ab1832f3ddd1e66fe948d5880c21a169", size = 33038 },
    { url = "https://files.pythonhosted.org/packages/96/0c/620c1fb3661858c0e37eb3cbffd8c6f732a67cd97296f725789679801b31/MarkupSafe-2.1.5-cp312-cp312-win32.whl", hash = "sha256:8590b4ae07a35970728874632fed7bd57b26b0102df2d2b233b6d9d82f6c62ad", size = 16572 },
    { url = "https://files.pythonhosted.org/packages/3f/14/c3554d512d5f9100a95e737502f4a2323a1959f6d0d01e0d0997b35f7b10/MarkupSafe-2.1.5-cp312-cp312-win_amd64.whl", hash = "sha256:823b65d8706e32ad2df51ed89496147a42a2a6e01c13cfb6ffb8b1e92bc910bb", size = 17127 },
]

[[package]]
name = "marshmallow"
version = "3.22.0"
source = { registry = "https://pypi.org/simple" }
dependencies = [
    { name = "packaging" },
]
sdist = { url = "https://files.pythonhosted.org/packages/70/40/faa10dc4500bca85f41ca9d8cefab282dd23d0fcc7a9b5fab40691e72e76/marshmallow-3.22.0.tar.gz", hash = "sha256:4972f529104a220bb8637d595aa4c9762afbe7f7a77d82dc58c1615d70c5823e", size = 176836 }
wheels = [
    { url = "https://files.pythonhosted.org/packages/3c/78/c1de55eb3311f2c200a8b91724414b8d6f5ae78891c15d9d936ea43c3dba/marshmallow-3.22.0-py3-none-any.whl", hash = "sha256:71a2dce49ef901c3f97ed296ae5051135fd3febd2bf43afe0ae9a82143a494d9", size = 49334 },
]

[[package]]
name = "matplotlib-inline"
version = "0.1.7"
source = { registry = "https://pypi.org/simple" }
dependencies = [
    { name = "traitlets" },
]
sdist = { url = "https://files.pythonhosted.org/packages/99/5b/a36a337438a14116b16480db471ad061c36c3694df7c2084a0da7ba538b7/matplotlib_inline-0.1.7.tar.gz", hash = "sha256:8423b23ec666be3d16e16b60bdd8ac4e86e840ebd1dd11a30b9f117f2fa0ab90", size = 8159 }
wheels = [
    { url = "https://files.pythonhosted.org/packages/8f/8e/9ad090d3553c280a8060fbf6e24dc1c0c29704ee7d1c372f0c174aa59285/matplotlib_inline-0.1.7-py3-none-any.whl", hash = "sha256:df192d39a4ff8f21b1895d72e6a13f5fcc5099f00fa84384e0ea28c2cc0653ca", size = 9899 },
]

[[package]]
name = "mdurl"
version = "0.1.2"
source = { registry = "https://pypi.org/simple" }
sdist = { url = "https://files.pythonhosted.org/packages/d6/54/cfe61301667036ec958cb99bd3efefba235e65cdeb9c84d24a8293ba1d90/mdurl-0.1.2.tar.gz", hash = "sha256:bb413d29f5eea38f31dd4754dd7377d4465116fb207585f97bf925588687c1ba", size = 8729 }
wheels = [
    { url = "https://files.pythonhosted.org/packages/b3/38/89ba8ad64ae25be8de66a6d463314cf1eb366222074cfda9ee839c56a4b4/mdurl-0.1.2-py3-none-any.whl", hash = "sha256:84008a41e51615a49fc9966191ff91509e3c40b939176e643fd50a5c2196b8f8", size = 9979 },
]

[[package]]
name = "mistune"
version = "3.0.2"
source = { registry = "https://pypi.org/simple" }
sdist = { url = "https://files.pythonhosted.org/packages/ef/c8/f0173fe3bf85fd891aee2e7bcd8207dfe26c2c683d727c5a6cc3aec7b628/mistune-3.0.2.tar.gz", hash = "sha256:fc7f93ded930c92394ef2cb6f04a8aabab4117a91449e72dcc8dfa646a508be8", size = 90840 }
wheels = [
    { url = "https://files.pythonhosted.org/packages/f0/74/c95adcdf032956d9ef6c89a9b8a5152bf73915f8c633f3e3d88d06bd699c/mistune-3.0.2-py3-none-any.whl", hash = "sha256:71481854c30fdbc938963d3605b72501f5c10a9320ecd412c121c163a1c7d205", size = 47958 },
]

[[package]]
name = "msal"
version = "1.31.0"
source = { registry = "https://pypi.org/simple" }
dependencies = [
    { name = "cryptography" },
    { name = "pyjwt", extra = ["crypto"] },
    { name = "requests" },
]
sdist = { url = "https://files.pythonhosted.org/packages/59/04/8d7aa5c671a26ca5612257fd419f97380ba89cdd231b2eb67df58483796d/msal-1.31.0.tar.gz", hash = "sha256:2c4f189cf9cc8f00c80045f66d39b7c0f3ed45873fd3d1f2af9f22db2e12ff4b", size = 144950 }
wheels = [
    { url = "https://files.pythonhosted.org/packages/cd/40/0a5d743484e1ad00493bdffa8d10d7dbc6a51fec95290ad396e47e79fa43/msal-1.31.0-py3-none-any.whl", hash = "sha256:96bc37cff82ebe4b160d5fc0f1196f6ca8b50e274ecd0ec5bf69c438514086e7", size = 113109 },
]

[[package]]
name = "msal-extensions"
version = "1.2.0"
source = { registry = "https://pypi.org/simple" }
dependencies = [
    { name = "msal" },
    { name = "portalocker" },
]
sdist = { url = "https://files.pythonhosted.org/packages/2d/38/ad49272d0a5af95f7a0cb64a79bbd75c9c187f3b789385a143d8d537a5eb/msal_extensions-1.2.0.tar.gz", hash = "sha256:6f41b320bfd2933d631a215c91ca0dd3e67d84bd1a2f50ce917d5874ec646bef", size = 22391 }
wheels = [
    { url = "https://files.pythonhosted.org/packages/2c/69/314d887a01599669fb330da14e5c6ff5f138609e322812a942a74ef9b765/msal_extensions-1.2.0-py3-none-any.whl", hash = "sha256:cf5ba83a2113fa6dc011a254a72f1c223c88d7dfad74cc30617c4679a417704d", size = 19254 },
]

[[package]]
name = "multidict"
version = "6.1.0"
source = { registry = "https://pypi.org/simple" }
sdist = { url = "https://files.pythonhosted.org/packages/d6/be/504b89a5e9ca731cd47487e91c469064f8ae5af93b7259758dcfc2b9c848/multidict-6.1.0.tar.gz", hash = "sha256:22ae2ebf9b0c69d206c003e2f6a914ea33f0a932d4aa16f236afc049d9958f4a", size = 64002 }
wheels = [
    { url = "https://files.pythonhosted.org/packages/fd/16/92057c74ba3b96d5e211b553895cd6dc7cc4d1e43d9ab8fafc727681ef71/multidict-6.1.0-cp312-cp312-macosx_10_9_universal2.whl", hash = "sha256:b04772ed465fa3cc947db808fa306d79b43e896beb677a56fb2347ca1a49c1fa", size = 48713 },
    { url = "https://files.pythonhosted.org/packages/94/3d/37d1b8893ae79716179540b89fc6a0ee56b4a65fcc0d63535c6f5d96f217/multidict-6.1.0-cp312-cp312-macosx_10_9_x86_64.whl", hash = "sha256:6180c0ae073bddeb5a97a38c03f30c233e0a4d39cd86166251617d1bbd0af436", size = 29516 },
    { url = "https://files.pythonhosted.org/packages/a2/12/adb6b3200c363062f805275b4c1e656be2b3681aada66c80129932ff0bae/multidict-6.1.0-cp312-cp312-macosx_11_0_arm64.whl", hash = "sha256:071120490b47aa997cca00666923a83f02c7fbb44f71cf7f136df753f7fa8761", size = 29557 },
    { url = "https://files.pythonhosted.org/packages/47/e9/604bb05e6e5bce1e6a5cf80a474e0f072e80d8ac105f1b994a53e0b28c42/multidict-6.1.0-cp312-cp312-manylinux_2_17_aarch64.manylinux2014_aarch64.whl", hash = "sha256:50b3a2710631848991d0bf7de077502e8994c804bb805aeb2925a981de58ec2e", size = 130170 },
    { url = "https://files.pythonhosted.org/packages/7e/13/9efa50801785eccbf7086b3c83b71a4fb501a4d43549c2f2f80b8787d69f/multidict-6.1.0-cp312-cp312-manylinux_2_17_ppc64le.manylinux2014_ppc64le.whl", hash = "sha256:b58c621844d55e71c1b7f7c498ce5aa6985d743a1a59034c57a905b3f153c1ef", size = 134836 },
    { url = "https://files.pythonhosted.org/packages/bf/0f/93808b765192780d117814a6dfcc2e75de6dcc610009ad408b8814dca3ba/multidict-6.1.0-cp312-cp312-manylinux_2_17_s390x.manylinux2014_s390x.whl", hash = "sha256:55b6d90641869892caa9ca42ff913f7ff1c5ece06474fbd32fb2cf6834726c95", size = 133475 },
    { url = "https://files.pythonhosted.org/packages/d3/c8/529101d7176fe7dfe1d99604e48d69c5dfdcadb4f06561f465c8ef12b4df/multidict-6.1.0-cp312-cp312-manylinux_2_17_x86_64.manylinux2014_x86_64.whl", hash = "sha256:4b820514bfc0b98a30e3d85462084779900347e4d49267f747ff54060cc33925", size = 131049 },
    { url = "https://files.pythonhosted.org/packages/ca/0c/fc85b439014d5a58063e19c3a158a889deec399d47b5269a0f3b6a2e28bc/multidict-6.1.0-cp312-cp312-manylinux_2_5_i686.manylinux1_i686.manylinux_2_17_i686.manylinux2014_i686.whl", hash = "sha256:10a9b09aba0c5b48c53761b7c720aaaf7cf236d5fe394cd399c7ba662d5f9966", size = 120370 },
    { url = "https://files.pythonhosted.org/packages/db/46/d4416eb20176492d2258fbd47b4abe729ff3b6e9c829ea4236f93c865089/multidict-6.1.0-cp312-cp312-musllinux_1_2_aarch64.whl", hash = "sha256:1e16bf3e5fc9f44632affb159d30a437bfe286ce9e02754759be5536b169b305", size = 125178 },
    { url = "https://files.pythonhosted.org/packages/5b/46/73697ad7ec521df7de5531a32780bbfd908ded0643cbe457f981a701457c/multidict-6.1.0-cp312-cp312-musllinux_1_2_i686.whl", hash = "sha256:76f364861c3bfc98cbbcbd402d83454ed9e01a5224bb3a28bf70002a230f73e2", size = 119567 },
    { url = "https://files.pythonhosted.org/packages/cd/ed/51f060e2cb0e7635329fa6ff930aa5cffa17f4c7f5c6c3ddc3500708e2f2/multidict-6.1.0-cp312-cp312-musllinux_1_2_ppc64le.whl", hash = "sha256:820c661588bd01a0aa62a1283f20d2be4281b086f80dad9e955e690c75fb54a2", size = 129822 },
    { url = "https://files.pythonhosted.org/packages/df/9e/ee7d1954b1331da3eddea0c4e08d9142da5f14b1321c7301f5014f49d492/multidict-6.1.0-cp312-cp312-musllinux_1_2_s390x.whl", hash = "sha256:0e5f362e895bc5b9e67fe6e4ded2492d8124bdf817827f33c5b46c2fe3ffaca6", size = 128656 },
    { url = "https://files.pythonhosted.org/packages/77/00/8538f11e3356b5d95fa4b024aa566cde7a38aa7a5f08f4912b32a037c5dc/multidict-6.1.0-cp312-cp312-musllinux_1_2_x86_64.whl", hash = "sha256:3ec660d19bbc671e3a6443325f07263be452c453ac9e512f5eb935e7d4ac28b3", size = 125360 },
    { url = "https://files.pythonhosted.org/packages/be/05/5d334c1f2462d43fec2363cd00b1c44c93a78c3925d952e9a71caf662e96/multidict-6.1.0-cp312-cp312-win32.whl", hash = "sha256:58130ecf8f7b8112cdb841486404f1282b9c86ccb30d3519faf301b2e5659133", size = 26382 },
    { url = "https://files.pythonhosted.org/packages/a3/bf/f332a13486b1ed0496d624bcc7e8357bb8053823e8cd4b9a18edc1d97e73/multidict-6.1.0-cp312-cp312-win_amd64.whl", hash = "sha256:188215fc0aafb8e03341995e7c4797860181562380f81ed0a87ff455b70bf1f1", size = 28529 },
    { url = "https://files.pythonhosted.org/packages/22/67/1c7c0f39fe069aa4e5d794f323be24bf4d33d62d2a348acdb7991f8f30db/multidict-6.1.0-cp313-cp313-macosx_10_13_universal2.whl", hash = "sha256:d569388c381b24671589335a3be6e1d45546c2988c2ebe30fdcada8457a31008", size = 48771 },
    { url = "https://files.pythonhosted.org/packages/3c/25/c186ee7b212bdf0df2519eacfb1981a017bda34392c67542c274651daf23/multidict-6.1.0-cp313-cp313-macosx_10_13_x86_64.whl", hash = "sha256:052e10d2d37810b99cc170b785945421141bf7bb7d2f8799d431e7db229c385f", size = 29533 },
    { url = "https://files.pythonhosted.org/packages/67/5e/04575fd837e0958e324ca035b339cea174554f6f641d3fb2b4f2e7ff44a2/multidict-6.1.0-cp313-cp313-macosx_11_0_arm64.whl", hash = "sha256:f90c822a402cb865e396a504f9fc8173ef34212a342d92e362ca498cad308e28", size = 29595 },
    { url = "https://files.pythonhosted.org/packages/d3/b2/e56388f86663810c07cfe4a3c3d87227f3811eeb2d08450b9e5d19d78876/multidict-6.1.0-cp313-cp313-manylinux_2_17_aarch64.manylinux2014_aarch64.whl", hash = "sha256:b225d95519a5bf73860323e633a664b0d85ad3d5bede6d30d95b35d4dfe8805b", size = 130094 },
    { url = "https://files.pythonhosted.org/packages/6c/ee/30ae9b4186a644d284543d55d491fbd4239b015d36b23fea43b4c94f7052/multidict-6.1.0-cp313-cp313-manylinux_2_17_ppc64le.manylinux2014_ppc64le.whl", hash = "sha256:23bfd518810af7de1116313ebd9092cb9aa629beb12f6ed631ad53356ed6b86c", size = 134876 },
    { url = "https://files.pythonhosted.org/packages/84/c7/70461c13ba8ce3c779503c70ec9d0345ae84de04521c1f45a04d5f48943d/multidict-6.1.0-cp313-cp313-manylinux_2_17_s390x.manylinux2014_s390x.whl", hash = "sha256:5c09fcfdccdd0b57867577b719c69e347a436b86cd83747f179dbf0cc0d4c1f3", size = 133500 },
    { url = "https://files.pythonhosted.org/packages/4a/9f/002af221253f10f99959561123fae676148dd730e2daa2cd053846a58507/multidict-6.1.0-cp313-cp313-manylinux_2_17_x86_64.manylinux2014_x86_64.whl", hash = "sha256:bf6bea52ec97e95560af5ae576bdac3aa3aae0b6758c6efa115236d9e07dae44", size = 131099 },
    { url = "https://files.pythonhosted.org/packages/82/42/d1c7a7301d52af79d88548a97e297f9d99c961ad76bbe6f67442bb77f097/multidict-6.1.0-cp313-cp313-manylinux_2_5_i686.manylinux1_i686.manylinux_2_17_i686.manylinux2014_i686.whl", hash = "sha256:57feec87371dbb3520da6192213c7d6fc892d5589a93db548331954de8248fd2", size = 120403 },
    { url = "https://files.pythonhosted.org/packages/68/f3/471985c2c7ac707547553e8f37cff5158030d36bdec4414cb825fbaa5327/multidict-6.1.0-cp313-cp313-musllinux_1_2_aarch64.whl", hash = "sha256:0c3f390dc53279cbc8ba976e5f8035eab997829066756d811616b652b00a23a3", size = 125348 },
    { url = "https://files.pythonhosted.org/packages/67/2c/e6df05c77e0e433c214ec1d21ddd203d9a4770a1f2866a8ca40a545869a0/multidict-6.1.0-cp313-cp313-musllinux_1_2_i686.whl", hash = "sha256:59bfeae4b25ec05b34f1956eaa1cb38032282cd4dfabc5056d0a1ec4d696d3aa", size = 119673 },
    { url = "https://files.pythonhosted.org/packages/c5/cd/bc8608fff06239c9fb333f9db7743a1b2eafe98c2666c9a196e867a3a0a4/multidict-6.1.0-cp313-cp313-musllinux_1_2_ppc64le.whl", hash = "sha256:b2f59caeaf7632cc633b5cf6fc449372b83bbdf0da4ae04d5be36118e46cc0aa", size = 129927 },
    { url = "https://files.pythonhosted.org/packages/44/8e/281b69b7bc84fc963a44dc6e0bbcc7150e517b91df368a27834299a526ac/multidict-6.1.0-cp313-cp313-musllinux_1_2_s390x.whl", hash = "sha256:37bb93b2178e02b7b618893990941900fd25b6b9ac0fa49931a40aecdf083fe4", size = 128711 },
    { url = "https://files.pythonhosted.org/packages/12/a4/63e7cd38ed29dd9f1881d5119f272c898ca92536cdb53ffe0843197f6c85/multidict-6.1.0-cp313-cp313-musllinux_1_2_x86_64.whl", hash = "sha256:4e9f48f58c2c523d5a06faea47866cd35b32655c46b443f163d08c6d0ddb17d6", size = 125519 },
    { url = "https://files.pythonhosted.org/packages/38/e0/4f5855037a72cd8a7a2f60a3952d9aa45feedb37ae7831642102604e8a37/multidict-6.1.0-cp313-cp313-win32.whl", hash = "sha256:3a37ffb35399029b45c6cc33640a92bef403c9fd388acce75cdc88f58bd19a81", size = 26426 },
    { url = "https://files.pythonhosted.org/packages/7e/a5/17ee3a4db1e310b7405f5d25834460073a8ccd86198ce044dfaf69eac073/multidict-6.1.0-cp313-cp313-win_amd64.whl", hash = "sha256:e9aa71e15d9d9beaad2c6b9319edcdc0a49a43ef5c0a4c8265ca9ee7d6c67774", size = 28531 },
    { url = "https://files.pythonhosted.org/packages/99/b7/b9e70fde2c0f0c9af4cc5277782a89b66d35948ea3369ec9f598358c3ac5/multidict-6.1.0-py3-none-any.whl", hash = "sha256:48e171e52d1c4d33888e529b999e5900356b9ae588c2f09a52dcefb158b27506", size = 10051 },
]

[[package]]
name = "mypy-extensions"
version = "1.0.0"
source = { registry = "https://pypi.org/simple" }
sdist = { url = "https://files.pythonhosted.org/packages/98/a4/1ab47638b92648243faf97a5aeb6ea83059cc3624972ab6b8d2316078d3f/mypy_extensions-1.0.0.tar.gz", hash = "sha256:75dbf8955dc00442a438fc4d0666508a9a97b6bd41aa2f0ffe9d2f2725af0782", size = 4433 }
wheels = [
    { url = "https://files.pythonhosted.org/packages/2a/e2/5d3f6ada4297caebe1a2add3b126fe800c96f56dbe5d1988a2cbe0b267aa/mypy_extensions-1.0.0-py3-none-any.whl", hash = "sha256:4392f6c0eb8a5668a69e23d168ffa70f0be9ccfd32b5cc2d26a34ae5b844552d", size = 4695 },
]

[[package]]
name = "nbclient"
version = "0.10.0"
source = { registry = "https://pypi.org/simple" }
dependencies = [
    { name = "jupyter-client" },
    { name = "jupyter-core" },
    { name = "nbformat" },
    { name = "traitlets" },
]
sdist = { url = "https://files.pythonhosted.org/packages/e2/d2/39bc36604f24bccd44d374ac34769bc58c53a1da5acd1e83f0165aa4940e/nbclient-0.10.0.tar.gz", hash = "sha256:4b3f1b7dba531e498449c4db4f53da339c91d449dc11e9af3a43b4eb5c5abb09", size = 62246 }
wheels = [
    { url = "https://files.pythonhosted.org/packages/66/e8/00517a23d3eeaed0513e718fbc94aab26eaa1758f5690fc8578839791c79/nbclient-0.10.0-py3-none-any.whl", hash = "sha256:f13e3529332a1f1f81d82a53210322476a168bb7090a0289c795fe9cc11c9d3f", size = 25318 },
]

[[package]]
name = "nbconvert"
version = "7.16.4"
source = { registry = "https://pypi.org/simple" }
dependencies = [
    { name = "beautifulsoup4" },
    { name = "bleach" },
    { name = "defusedxml" },
    { name = "jinja2" },
    { name = "jupyter-core" },
    { name = "jupyterlab-pygments" },
    { name = "markupsafe" },
    { name = "mistune" },
    { name = "nbclient" },
    { name = "nbformat" },
    { name = "packaging" },
    { name = "pandocfilters" },
    { name = "pygments" },
    { name = "tinycss2" },
    { name = "traitlets" },
]
sdist = { url = "https://files.pythonhosted.org/packages/af/e8/ba521a033b21132008e520c28ceb818f9f092da5f0261e94e509401b29f9/nbconvert-7.16.4.tar.gz", hash = "sha256:86ca91ba266b0a448dc96fa6c5b9d98affabde2867b363258703536807f9f7f4", size = 854422 }
wheels = [
    { url = "https://files.pythonhosted.org/packages/b8/bb/bb5b6a515d1584aa2fd89965b11db6632e4bdc69495a52374bcc36e56cfa/nbconvert-7.16.4-py3-none-any.whl", hash = "sha256:05873c620fe520b6322bf8a5ad562692343fe3452abda5765c7a34b7d1aa3eb3", size = 257388 },
]

[[package]]
name = "nbformat"
version = "5.10.4"
source = { registry = "https://pypi.org/simple" }
dependencies = [
    { name = "fastjsonschema" },
    { name = "jsonschema" },
    { name = "jupyter-core" },
    { name = "traitlets" },
]
sdist = { url = "https://files.pythonhosted.org/packages/6d/fd/91545e604bc3dad7dca9ed03284086039b294c6b3d75c0d2fa45f9e9caf3/nbformat-5.10.4.tar.gz", hash = "sha256:322168b14f937a5d11362988ecac2a4952d3d8e3a2cbeb2319584631226d5b3a", size = 142749 }
wheels = [
    { url = "https://files.pythonhosted.org/packages/a9/82/0340caa499416c78e5d8f5f05947ae4bc3cba53c9f038ab6e9ed964e22f1/nbformat-5.10.4-py3-none-any.whl", hash = "sha256:3b48d6c8fbca4b299bf3982ea7db1af21580e4fec269ad087b9e81588891200b", size = 78454 },
]

[[package]]
name = "nest-asyncio"
version = "1.6.0"
source = { registry = "https://pypi.org/simple" }
sdist = { url = "https://files.pythonhosted.org/packages/83/f8/51569ac65d696c8ecbee95938f89d4abf00f47d58d48f6fbabfe8f0baefe/nest_asyncio-1.6.0.tar.gz", hash = "sha256:6f172d5449aca15afd6c646851f4e31e02c598d553a667e38cafa997cfec55fe", size = 7418 }
wheels = [
    { url = "https://files.pythonhosted.org/packages/a0/c4/c2971a3ba4c6103a3d10c4b0f24f461ddc027f0f09763220cf35ca1401b3/nest_asyncio-1.6.0-py3-none-any.whl", hash = "sha256:87af6efd6b5e897c81050477ef65c62e2b2f35d51703cae01aff2905b1852e1c", size = 5195 },
]

[[package]]
name = "nks-kbs-analyse"
version = "0.1.0"
source = { editable = "." }
dependencies = [
    { name = "browser-cookie3" },
    { name = "httpx" },
    { name = "langchain-core" },
    { name = "langchain-text-splitters" },
    { name = "pydantic" },
    { name = "pydantic-settings" },
    { name = "python-dateutil" },
]

[package.optional-dependencies]
azure-search = [
    { name = "azure-identity" },
    { name = "azure-search-documents" },
    { name = "langchain-community" },
    { name = "langchain-openai" },
]
notebook = [
    { name = "google-cloud-bigquery" },
    { name = "ipykernel" },
    { name = "notebook" },
    { name = "pandas" },
    { name = "plotly" },
    { name = "rich" },
]

[package.dev-dependencies]
dev = [
    { name = "pre-commit" },
    { name = "pytest" },
    { name = "pytest-benchmark" },
    { name = "ruff" },
]

[package.metadata]
requires-dist = [
    { name = "azure-identity", marker = "extra == 'azure-search'", specifier = ">=1.17.1" },
    { name = "azure-search-documents", marker = "extra == 'azure-search'", specifier = ">=11.5.1" },
    { name = "browser-cookie3", specifier = ">=0.19.1" },
    { name = "google-cloud-bigquery", marker = "extra == 'notebook'", specifier = ">=3.25.0" },
    { name = "httpx", specifier = ">=0.27.2" },
<<<<<<< HEAD
    { name = "ipykernel", marker = "extra == 'notebook'", specifier = ">=6.29.5" },
=======
    { name = "langchain-community", marker = "extra == 'azure-search'", specifier = ">=0.2.16" },
>>>>>>> eaa17181
    { name = "langchain-core", specifier = ">=0.2.38" },
    { name = "langchain-openai", marker = "extra == 'azure-search'", specifier = ">=0.1.23" },
    { name = "langchain-text-splitters", specifier = ">=0.2.4" },
    { name = "notebook", marker = "extra == 'notebook'", specifier = ">=7.2.2" },
    { name = "pandas", marker = "extra == 'notebook'", specifier = ">=2.2.2" },
    { name = "plotly", marker = "extra == 'notebook'", specifier = ">=5.24.0" },
    { name = "pydantic", specifier = ">=2.8.2" },
    { name = "pydantic-settings", specifier = ">=2.5.2" },
    { name = "python-dateutil", specifier = ">=2.9.0.post0" },
    { name = "rich", marker = "extra == 'notebook'", specifier = ">=13.8.0" },
]

[package.metadata.requires-dev]
dev = [
    { name = "pre-commit", specifier = ">=3.8.0" },
    { name = "pytest", specifier = ">=8.3.2" },
    { name = "pytest-benchmark", specifier = ">=4.0.0" },
    { name = "ruff", specifier = ">=0.6.3" },
]

[[package]]
name = "nodeenv"
version = "1.9.1"
source = { registry = "https://pypi.org/simple" }
sdist = { url = "https://files.pythonhosted.org/packages/43/16/fc88b08840de0e0a72a2f9d8c6bae36be573e475a6326ae854bcc549fc45/nodeenv-1.9.1.tar.gz", hash = "sha256:6ec12890a2dab7946721edbfbcd91f3319c6ccc9aec47be7c7e6b7011ee6645f", size = 47437 }
wheels = [
    { url = "https://files.pythonhosted.org/packages/d2/1d/1b658dbd2b9fa9c4c9f32accbfc0205d532c8c6194dc0f2a4c0428e7128a/nodeenv-1.9.1-py2.py3-none-any.whl", hash = "sha256:ba11c9782d29c27c70ffbdda2d7415098754709be8a7056d79a737cd901155c9", size = 22314 },
]

[[package]]
name = "notebook"
version = "7.2.2"
source = { registry = "https://pypi.org/simple" }
dependencies = [
    { name = "jupyter-server" },
    { name = "jupyterlab" },
    { name = "jupyterlab-server" },
    { name = "notebook-shim" },
    { name = "tornado" },
]
sdist = { url = "https://files.pythonhosted.org/packages/0f/33/30b83c1c84e368087059bde1269549612584924db156bff53654e165a498/notebook-7.2.2.tar.gz", hash = "sha256:2ef07d4220421623ad3fe88118d687bc0450055570cdd160814a59cf3a1c516e", size = 4948876 }
wheels = [
    { url = "https://files.pythonhosted.org/packages/46/77/53732fbf48196af9e51c2a61833471021c1d77d335d57b96ee3588c0c53d/notebook-7.2.2-py3-none-any.whl", hash = "sha256:c89264081f671bc02eec0ed470a627ed791b9156cad9285226b31611d3e9fe1c", size = 5037123 },
]

[[package]]
name = "notebook-shim"
version = "0.2.4"
source = { registry = "https://pypi.org/simple" }
dependencies = [
    { name = "jupyter-server" },
]
sdist = { url = "https://files.pythonhosted.org/packages/54/d2/92fa3243712b9a3e8bafaf60aac366da1cada3639ca767ff4b5b3654ec28/notebook_shim-0.2.4.tar.gz", hash = "sha256:b4b2cfa1b65d98307ca24361f5b30fe785b53c3fd07b7a47e89acb5e6ac638cb", size = 13167 }
wheels = [
    { url = "https://files.pythonhosted.org/packages/f9/33/bd5b9137445ea4b680023eb0469b2bb969d61303dedb2aac6560ff3d14a1/notebook_shim-0.2.4-py3-none-any.whl", hash = "sha256:411a5be4e9dc882a074ccbcae671eda64cceb068767e9a3419096986560e1cef", size = 13307 },
]

[[package]]
name = "numpy"
version = "1.26.4"
source = { registry = "https://pypi.org/simple" }
sdist = { url = "https://files.pythonhosted.org/packages/65/6e/09db70a523a96d25e115e71cc56a6f9031e7b8cd166c1ac8438307c14058/numpy-1.26.4.tar.gz", hash = "sha256:2a02aba9ed12e4ac4eb3ea9421c420301a0c6460d9830d74a9df87efa4912010", size = 15786129 }
wheels = [
    { url = "https://files.pythonhosted.org/packages/95/12/8f2020a8e8b8383ac0177dc9570aad031a3beb12e38847f7129bacd96228/numpy-1.26.4-cp312-cp312-macosx_10_9_x86_64.whl", hash = "sha256:b3ce300f3644fb06443ee2222c2201dd3a89ea6040541412b8fa189341847218", size = 20335901 },
    { url = "https://files.pythonhosted.org/packages/75/5b/ca6c8bd14007e5ca171c7c03102d17b4f4e0ceb53957e8c44343a9546dcc/numpy-1.26.4-cp312-cp312-macosx_11_0_arm64.whl", hash = "sha256:03a8c78d01d9781b28a6989f6fa1bb2c4f2d51201cf99d3dd875df6fbd96b23b", size = 13685868 },
    { url = "https://files.pythonhosted.org/packages/79/f8/97f10e6755e2a7d027ca783f63044d5b1bc1ae7acb12afe6a9b4286eac17/numpy-1.26.4-cp312-cp312-manylinux_2_17_aarch64.manylinux2014_aarch64.whl", hash = "sha256:9fad7dcb1aac3c7f0584a5a8133e3a43eeb2fe127f47e3632d43d677c66c102b", size = 13925109 },
    { url = "https://files.pythonhosted.org/packages/0f/50/de23fde84e45f5c4fda2488c759b69990fd4512387a8632860f3ac9cd225/numpy-1.26.4-cp312-cp312-manylinux_2_17_x86_64.manylinux2014_x86_64.whl", hash = "sha256:675d61ffbfa78604709862923189bad94014bef562cc35cf61d3a07bba02a7ed", size = 17950613 },
    { url = "https://files.pythonhosted.org/packages/4c/0c/9c603826b6465e82591e05ca230dfc13376da512b25ccd0894709b054ed0/numpy-1.26.4-cp312-cp312-musllinux_1_1_aarch64.whl", hash = "sha256:ab47dbe5cc8210f55aa58e4805fe224dac469cde56b9f731a4c098b91917159a", size = 13572172 },
    { url = "https://files.pythonhosted.org/packages/76/8c/2ba3902e1a0fc1c74962ea9bb33a534bb05984ad7ff9515bf8d07527cadd/numpy-1.26.4-cp312-cp312-musllinux_1_1_x86_64.whl", hash = "sha256:1dda2e7b4ec9dd512f84935c5f126c8bd8b9f2fc001e9f54af255e8c5f16b0e0", size = 17786643 },
    { url = "https://files.pythonhosted.org/packages/28/4a/46d9e65106879492374999e76eb85f87b15328e06bd1550668f79f7b18c6/numpy-1.26.4-cp312-cp312-win32.whl", hash = "sha256:50193e430acfc1346175fcbdaa28ffec49947a06918b7b92130744e81e640110", size = 5677803 },
    { url = "https://files.pythonhosted.org/packages/16/2e/86f24451c2d530c88daf997cb8d6ac622c1d40d19f5a031ed68a4b73a374/numpy-1.26.4-cp312-cp312-win_amd64.whl", hash = "sha256:08beddf13648eb95f8d867350f6a018a4be2e5ad54c8d8caed89ebca558b2818", size = 15517754 },
]

[[package]]
name = "openai"
version = "1.44.1"
source = { registry = "https://pypi.org/simple" }
dependencies = [
    { name = "anyio" },
    { name = "distro" },
    { name = "httpx" },
    { name = "jiter" },
    { name = "pydantic" },
    { name = "sniffio" },
    { name = "tqdm" },
    { name = "typing-extensions" },
]
sdist = { url = "https://files.pythonhosted.org/packages/9f/24/33d5a56f59ba171ae8b60ae6326ef39fe7c36c94bedd08eb5dc785d50aad/openai-1.44.1.tar.gz", hash = "sha256:e0ffdab601118329ea7529e684b606a72c6c9d4f05be9ee1116255fcf5593874", size = 294846 }
wheels = [
    { url = "https://files.pythonhosted.org/packages/3a/cc/d76a24613ffc50e091e514138f2950c868a55aea10ae4ffe8a6163678abf/openai-1.44.1-py3-none-any.whl", hash = "sha256:07e2c2758d1c94151c740b14dab638ba0d04bcb41a2e397045c90e7661cdf741", size = 373457 },
]

[[package]]
name = "orjson"
version = "3.10.7"
source = { registry = "https://pypi.org/simple" }
sdist = { url = "https://files.pythonhosted.org/packages/9e/03/821c8197d0515e46ea19439f5c5d5fd9a9889f76800613cfac947b5d7845/orjson-3.10.7.tar.gz", hash = "sha256:75ef0640403f945f3a1f9f6400686560dbfb0fb5b16589ad62cd477043c4eee3", size = 5056450 }
wheels = [
    { url = "https://files.pythonhosted.org/packages/14/7c/b4ecc2069210489696a36e42862ccccef7e49e1454a3422030ef52881b01/orjson-3.10.7-cp312-cp312-macosx_10_15_x86_64.macosx_11_0_arm64.macosx_10_15_universal2.whl", hash = "sha256:44a96f2d4c3af51bfac6bc4ef7b182aa33f2f054fd7f34cc0ee9a320d051d41f", size = 251409 },
    { url = "https://files.pythonhosted.org/packages/60/84/e495edb919ef0c98d054a9b6d05f2700fdeba3886edd58f1c4dfb25d514a/orjson-3.10.7-cp312-cp312-manylinux_2_17_aarch64.manylinux2014_aarch64.whl", hash = "sha256:76ac14cd57df0572453543f8f2575e2d01ae9e790c21f57627803f5e79b0d3c3", size = 147913 },
    { url = "https://files.pythonhosted.org/packages/c5/27/e40bc7d79c4afb7e9264f22320c285d06d2c9574c9c682ba0f1be3012833/orjson-3.10.7-cp312-cp312-manylinux_2_17_armv7l.manylinux2014_armv7l.whl", hash = "sha256:bdbb61dcc365dd9be94e8f7df91975edc9364d6a78c8f7adb69c1cdff318ec93", size = 147390 },
    { url = "https://files.pythonhosted.org/packages/30/be/fd646fb1a461de4958a6eacf4ecf064b8d5479c023e0e71cc89b28fa91ac/orjson-3.10.7-cp312-cp312-manylinux_2_17_ppc64le.manylinux2014_ppc64le.whl", hash = "sha256:b48b3db6bb6e0a08fa8c83b47bc169623f801e5cc4f24442ab2b6617da3b5313", size = 152973 },
    { url = "https://files.pythonhosted.org/packages/b1/00/414f8d4bc5ec3447e27b5c26b4e996e4ef08594d599e79b3648f64da060c/orjson-3.10.7-cp312-cp312-manylinux_2_17_s390x.manylinux2014_s390x.whl", hash = "sha256:23820a1563a1d386414fef15c249040042b8e5d07b40ab3fe3efbfbbcbcb8864", size = 164039 },
    { url = "https://files.pythonhosted.org/packages/a0/6b/34e6904ac99df811a06e42d8461d47b6e0c9b86e2fe7ee84934df6e35f0d/orjson-3.10.7-cp312-cp312-manylinux_2_17_x86_64.manylinux2014_x86_64.whl", hash = "sha256:a0c6a008e91d10a2564edbb6ee5069a9e66df3fbe11c9a005cb411f441fd2c09", size = 142035 },
    { url = "https://files.pythonhosted.org/packages/17/7e/254189d9b6df89660f65aec878d5eeaa5b1ae371bd2c458f85940445d36f/orjson-3.10.7-cp312-cp312-musllinux_1_2_aarch64.whl", hash = "sha256:d352ee8ac1926d6193f602cbe36b1643bbd1bbcb25e3c1a657a4390f3000c9a5", size = 169941 },
    { url = "https://files.pythonhosted.org/packages/02/1a/d11805670c29d3a1b29fc4bd048dc90b094784779690592efe8c9f71249a/orjson-3.10.7-cp312-cp312-musllinux_1_2_x86_64.whl", hash = "sha256:d2d9f990623f15c0ae7ac608103c33dfe1486d2ed974ac3f40b693bad1a22a7b", size = 167994 },
    { url = "https://files.pythonhosted.org/packages/20/5f/03d89b007f9d6733dc11bc35d64812101c85d6c4e9c53af9fa7e7689cb11/orjson-3.10.7-cp312-none-win32.whl", hash = "sha256:7c4c17f8157bd520cdb7195f75ddbd31671997cbe10aee559c2d613592e7d7eb", size = 143130 },
    { url = "https://files.pythonhosted.org/packages/c6/9d/9b9fb6c60b8a0e04031ba85414915e19ecea484ebb625402d968ea45b8d5/orjson-3.10.7-cp312-none-win_amd64.whl", hash = "sha256:1d9c0e733e02ada3ed6098a10a8ee0052dd55774de3d9110d29868d24b17faa1", size = 137326 },
    { url = "https://files.pythonhosted.org/packages/15/05/121af8a87513c56745d01ad7cf215c30d08356da9ad882ebe2ba890824cd/orjson-3.10.7-cp313-cp313-macosx_10_15_x86_64.macosx_11_0_arm64.macosx_10_15_universal2.whl", hash = "sha256:77d325ed866876c0fa6492598ec01fe30e803272a6e8b10e992288b009cbe149", size = 251331 },
    { url = "https://files.pythonhosted.org/packages/73/7f/8d6ccd64a6f8bdbfe6c9be7c58aeb8094aa52a01fbbb2cda42ff7e312bd7/orjson-3.10.7-cp313-cp313-manylinux_2_17_x86_64.manylinux2014_x86_64.whl", hash = "sha256:9ea2c232deedcb605e853ae1db2cc94f7390ac776743b699b50b071b02bea6fe", size = 142012 },
    { url = "https://files.pythonhosted.org/packages/04/65/f2a03fd1d4f0308f01d372e004c049f7eb9bc5676763a15f20f383fa9c01/orjson-3.10.7-cp313-cp313-musllinux_1_2_aarch64.whl", hash = "sha256:3dcfbede6737fdbef3ce9c37af3fb6142e8e1ebc10336daa05872bfb1d87839c", size = 169920 },
    { url = "https://files.pythonhosted.org/packages/e2/1c/3ef8d83d7c6a619ad3d69a4d5318591b4ce5862e6eda7c26bbe8208652ca/orjson-3.10.7-cp313-cp313-musllinux_1_2_x86_64.whl", hash = "sha256:11748c135f281203f4ee695b7f80bb1358a82a63905f9f0b794769483ea854ad", size = 167916 },
    { url = "https://files.pythonhosted.org/packages/f2/0d/820a640e5a7dfbe525e789c70871ebb82aff73b0c7bf80082653f86b9431/orjson-3.10.7-cp313-none-win32.whl", hash = "sha256:a7e19150d215c7a13f39eb787d84db274298d3f83d85463e61d277bbd7f401d2", size = 143089 },
    { url = "https://files.pythonhosted.org/packages/1a/72/a424db9116c7cad2950a8f9e4aeb655a7b57de988eb015acd0fcd1b4609b/orjson-3.10.7-cp313-none-win_amd64.whl", hash = "sha256:eef44224729e9525d5261cc8d28d6b11cafc90e6bd0be2157bde69a52ec83024", size = 137081 },
]

[[package]]
name = "overrides"
version = "7.7.0"
source = { registry = "https://pypi.org/simple" }
sdist = { url = "https://files.pythonhosted.org/packages/36/86/b585f53236dec60aba864e050778b25045f857e17f6e5ea0ae95fe80edd2/overrides-7.7.0.tar.gz", hash = "sha256:55158fa3d93b98cc75299b1e67078ad9003ca27945c76162c1c0766d6f91820a", size = 22812 }
wheels = [
    { url = "https://files.pythonhosted.org/packages/2c/ab/fc8290c6a4c722e5514d80f62b2dc4c4df1a68a41d1364e625c35990fcf3/overrides-7.7.0-py3-none-any.whl", hash = "sha256:c7ed9d062f78b8e4c1a7b70bd8796b35ead4d9f510227ef9c5dc7626c60d7e49", size = 17832 },
]

[[package]]
name = "packaging"
version = "24.1"
source = { registry = "https://pypi.org/simple" }
sdist = { url = "https://files.pythonhosted.org/packages/51/65/50db4dda066951078f0a96cf12f4b9ada6e4b811516bf0262c0f4f7064d4/packaging-24.1.tar.gz", hash = "sha256:026ed72c8ed3fcce5bf8950572258698927fd1dbda10a5e981cdf0ac37f4f002", size = 148788 }
wheels = [
    { url = "https://files.pythonhosted.org/packages/08/aa/cc0199a5f0ad350994d660967a8efb233fe0416e4639146c089643407ce6/packaging-24.1-py3-none-any.whl", hash = "sha256:5b8f2217dbdbd2f7f384c41c628544e6d52f2d0f53c6d0c3ea61aa5d1d7ff124", size = 53985 },
]

[[package]]
name = "pandas"
version = "2.2.2"
source = { registry = "https://pypi.org/simple" }
dependencies = [
    { name = "numpy" },
    { name = "python-dateutil" },
    { name = "pytz" },
    { name = "tzdata" },
]
sdist = { url = "https://files.pythonhosted.org/packages/88/d9/ecf715f34c73ccb1d8ceb82fc01cd1028a65a5f6dbc57bfa6ea155119058/pandas-2.2.2.tar.gz", hash = "sha256:9e79019aba43cb4fda9e4d983f8e88ca0373adbb697ae9c6c43093218de28b54", size = 4398391 }
wheels = [
    { url = "https://files.pythonhosted.org/packages/dd/49/de869130028fb8d90e25da3b7d8fb13e40f5afa4c4af1781583eb1ff3839/pandas-2.2.2-cp312-cp312-macosx_10_9_x86_64.whl", hash = "sha256:9dfde2a0ddef507a631dc9dc4af6a9489d5e2e740e226ad426a05cabfbd7c8ef", size = 12500886 },
    { url = "https://files.pythonhosted.org/packages/db/7c/9a60add21b96140e22465d9adf09832feade45235cd22f4cb1668a25e443/pandas-2.2.2-cp312-cp312-macosx_11_0_arm64.whl", hash = "sha256:e9b79011ff7a0f4b1d6da6a61aa1aa604fb312d6647de5bad20013682d1429ce", size = 11340320 },
    { url = "https://files.pythonhosted.org/packages/b0/85/f95b5f322e1ae13b7ed7e97bd999160fa003424711ab4dc8344b8772c270/pandas-2.2.2-cp312-cp312-manylinux_2_17_aarch64.manylinux2014_aarch64.whl", hash = "sha256:1cb51fe389360f3b5a4d57dbd2848a5f033350336ca3b340d1c53a1fad33bcad", size = 15204346 },
    { url = "https://files.pythonhosted.org/packages/40/10/79e52ef01dfeb1c1ca47a109a01a248754ebe990e159a844ece12914de83/pandas-2.2.2-cp312-cp312-manylinux_2_17_x86_64.manylinux2014_x86_64.whl", hash = "sha256:eee3a87076c0756de40b05c5e9a6069c035ba43e8dd71c379e68cab2c20f16ad", size = 12733396 },
    { url = "https://files.pythonhosted.org/packages/35/9d/208febf8c4eb5c1d9ea3314d52d8bd415fd0ef0dd66bb24cc5bdbc8fa71a/pandas-2.2.2-cp312-cp312-musllinux_1_1_aarch64.whl", hash = "sha256:3e374f59e440d4ab45ca2fffde54b81ac3834cf5ae2cdfa69c90bc03bde04d76", size = 15858913 },
    { url = "https://files.pythonhosted.org/packages/99/d1/2d9bd05def7a9e08a92ec929b5a4c8d5556ec76fae22b0fa486cbf33ea63/pandas-2.2.2-cp312-cp312-musllinux_1_1_x86_64.whl", hash = "sha256:43498c0bdb43d55cb162cdc8c06fac328ccb5d2eabe3cadeb3529ae6f0517c32", size = 13417786 },
    { url = "https://files.pythonhosted.org/packages/22/a5/a0b255295406ed54269814bc93723cfd1a0da63fb9aaf99e1364f07923e5/pandas-2.2.2-cp312-cp312-win_amd64.whl", hash = "sha256:d187d355ecec3629624fccb01d104da7d7f391db0311145817525281e2804d23", size = 11498828 },
]

[[package]]
name = "pandocfilters"
version = "1.5.1"
source = { registry = "https://pypi.org/simple" }
sdist = { url = "https://files.pythonhosted.org/packages/70/6f/3dd4940bbe001c06a65f88e36bad298bc7a0de5036115639926b0c5c0458/pandocfilters-1.5.1.tar.gz", hash = "sha256:002b4a555ee4ebc03f8b66307e287fa492e4a77b4ea14d3f934328297bb4939e", size = 8454 }
wheels = [
    { url = "https://files.pythonhosted.org/packages/ef/af/4fbc8cab944db5d21b7e2a5b8e9211a03a79852b1157e2c102fcc61ac440/pandocfilters-1.5.1-py2.py3-none-any.whl", hash = "sha256:93be382804a9cdb0a7267585f157e5d1731bbe5545a85b268d6f5fe6232de2bc", size = 8663 },
]

[[package]]
name = "parso"
version = "0.8.4"
source = { registry = "https://pypi.org/simple" }
sdist = { url = "https://files.pythonhosted.org/packages/66/94/68e2e17afaa9169cf6412ab0f28623903be73d1b32e208d9e8e541bb086d/parso-0.8.4.tar.gz", hash = "sha256:eb3a7b58240fb99099a345571deecc0f9540ea5f4dd2fe14c2a99d6b281ab92d", size = 400609 }
wheels = [
    { url = "https://files.pythonhosted.org/packages/c6/ac/dac4a63f978e4dcb3c6d3a78c4d8e0192a113d288502a1216950c41b1027/parso-0.8.4-py2.py3-none-any.whl", hash = "sha256:a418670a20291dacd2dddc80c377c5c3791378ee1e8d12bffc35420643d43f18", size = 103650 },
]

[[package]]
name = "pexpect"
version = "4.9.0"
source = { registry = "https://pypi.org/simple" }
dependencies = [
    { name = "ptyprocess" },
]
sdist = { url = "https://files.pythonhosted.org/packages/42/92/cc564bf6381ff43ce1f4d06852fc19a2f11d180f23dc32d9588bee2f149d/pexpect-4.9.0.tar.gz", hash = "sha256:ee7d41123f3c9911050ea2c2dac107568dc43b2d3b0c7557a33212c398ead30f", size = 166450 }
wheels = [
    { url = "https://files.pythonhosted.org/packages/9e/c3/059298687310d527a58bb01f3b1965787ee3b40dce76752eda8b44e9a2c5/pexpect-4.9.0-py2.py3-none-any.whl", hash = "sha256:7236d1e080e4936be2dc3e326cec0af72acf9212a7e1d060210e70a47e253523", size = 63772 },
]

[[package]]
name = "platformdirs"
version = "4.2.2"
source = { registry = "https://pypi.org/simple" }
sdist = { url = "https://files.pythonhosted.org/packages/f5/52/0763d1d976d5c262df53ddda8d8d4719eedf9594d046f117c25a27261a19/platformdirs-4.2.2.tar.gz", hash = "sha256:38b7b51f512eed9e84a22788b4bce1de17c0adb134d6becb09836e37d8654cd3", size = 20916 }
wheels = [
    { url = "https://files.pythonhosted.org/packages/68/13/2aa1f0e1364feb2c9ef45302f387ac0bd81484e9c9a4c5688a322fbdfd08/platformdirs-4.2.2-py3-none-any.whl", hash = "sha256:2d7a1657e36a80ea911db832a8a6ece5ee53d8de21edd5cc5879af6530b1bfee", size = 18146 },
]

[[package]]
name = "plotly"
version = "5.24.0"
source = { registry = "https://pypi.org/simple" }
dependencies = [
    { name = "packaging" },
    { name = "tenacity" },
]
sdist = { url = "https://files.pythonhosted.org/packages/33/d1/c802129c6e36e32dc549d05008c187c736800be2a521d5d92db9ccf66341/plotly-5.24.0.tar.gz", hash = "sha256:eae9f4f54448682442c92c1e97148e3ad0c52f0cf86306e1b76daba24add554a", size = 9446832 }
wheels = [
    { url = "https://files.pythonhosted.org/packages/b3/f6/64fe388089588a0c364b03809443cd628fe0261d1364313fb7aec6bb0ebc/plotly-5.24.0-py3-none-any.whl", hash = "sha256:0e54efe52c8cef899f7daa41be9ed97dfb6be622613a2a8f56a86a0634b2b67e", size = 18996913 },
]

[[package]]
name = "pluggy"
version = "1.5.0"
source = { registry = "https://pypi.org/simple" }
sdist = { url = "https://files.pythonhosted.org/packages/96/2d/02d4312c973c6050a18b314a5ad0b3210edb65a906f868e31c111dede4a6/pluggy-1.5.0.tar.gz", hash = "sha256:2cffa88e94fdc978c4c574f15f9e59b7f4201d439195c3715ca9e2486f1d0cf1", size = 67955 }
wheels = [
    { url = "https://files.pythonhosted.org/packages/88/5f/e351af9a41f866ac3f1fac4ca0613908d9a41741cfcf2228f4ad853b697d/pluggy-1.5.0-py3-none-any.whl", hash = "sha256:44e1ad92c8ca002de6377e165f3e0f1be63266ab4d554740532335b9d75ea669", size = 20556 },
]

[[package]]
name = "portalocker"
version = "2.10.1"
source = { registry = "https://pypi.org/simple" }
dependencies = [
    { name = "pywin32", marker = "platform_system == 'Windows'" },
]
sdist = { url = "https://files.pythonhosted.org/packages/ed/d3/c6c64067759e87af98cc668c1cc75171347d0f1577fab7ca3749134e3cd4/portalocker-2.10.1.tar.gz", hash = "sha256:ef1bf844e878ab08aee7e40184156e1151f228f103aa5c6bd0724cc330960f8f", size = 40891 }
wheels = [
    { url = "https://files.pythonhosted.org/packages/9b/fb/a70a4214956182e0d7a9099ab17d50bfcba1056188e9b14f35b9e2b62a0d/portalocker-2.10.1-py3-none-any.whl", hash = "sha256:53a5984ebc86a025552264b459b46a2086e269b21823cb572f8f28ee759e45bf", size = 18423 },
]

[[package]]
name = "pre-commit"
version = "3.8.0"
source = { registry = "https://pypi.org/simple" }
dependencies = [
    { name = "cfgv" },
    { name = "identify" },
    { name = "nodeenv" },
    { name = "pyyaml" },
    { name = "virtualenv" },
]
sdist = { url = "https://files.pythonhosted.org/packages/64/10/97ee2fa54dff1e9da9badbc5e35d0bbaef0776271ea5907eccf64140f72f/pre_commit-3.8.0.tar.gz", hash = "sha256:8bb6494d4a20423842e198980c9ecf9f96607a07ea29549e180eef9ae80fe7af", size = 177815 }
wheels = [
    { url = "https://files.pythonhosted.org/packages/07/92/caae8c86e94681b42c246f0bca35c059a2f0529e5b92619f6aba4cf7e7b6/pre_commit-3.8.0-py2.py3-none-any.whl", hash = "sha256:9a90a53bf82fdd8778d58085faf8d83df56e40dfe18f45b19446e26bf1b3a63f", size = 204643 },
]

[[package]]
name = "prometheus-client"
version = "0.20.0"
source = { registry = "https://pypi.org/simple" }
sdist = { url = "https://files.pythonhosted.org/packages/3d/39/3be07741a33356127c4fe633768ee450422c1231c6d34b951fee1458308d/prometheus_client-0.20.0.tar.gz", hash = "sha256:287629d00b147a32dcb2be0b9df905da599b2d82f80377083ec8463309a4bb89", size = 78278 }
wheels = [
    { url = "https://files.pythonhosted.org/packages/c7/98/745b810d822103adca2df8decd4c0bbe839ba7ad3511af3f0d09692fc0f0/prometheus_client-0.20.0-py3-none-any.whl", hash = "sha256:cde524a85bce83ca359cc837f28b8c0db5cac7aa653a588fd7e84ba061c329e7", size = 54474 },
]

[[package]]
name = "prompt-toolkit"
version = "3.0.47"
source = { registry = "https://pypi.org/simple" }
dependencies = [
    { name = "wcwidth" },
]
sdist = { url = "https://files.pythonhosted.org/packages/47/6d/0279b119dafc74c1220420028d490c4399b790fc1256998666e3a341879f/prompt_toolkit-3.0.47.tar.gz", hash = "sha256:1e1b29cb58080b1e69f207c893a1a7bf16d127a5c30c9d17a25a5d77792e5360", size = 425859 }
wheels = [
    { url = "https://files.pythonhosted.org/packages/e8/23/22750c4b768f09386d1c3cc4337953e8936f48a888fa6dddfb669b2c9088/prompt_toolkit-3.0.47-py3-none-any.whl", hash = "sha256:0d7bfa67001d5e39d02c224b663abc33687405033a8c422d0d675a5a13361d10", size = 386411 },
]

[[package]]
name = "proto-plus"
version = "1.24.0"
source = { registry = "https://pypi.org/simple" }
dependencies = [
    { name = "protobuf" },
]
sdist = { url = "https://files.pythonhosted.org/packages/3e/fc/e9a65cd52c1330d8d23af6013651a0bc50b6d76bcbdf91fae7cd19c68f29/proto-plus-1.24.0.tar.gz", hash = "sha256:30b72a5ecafe4406b0d339db35b56c4059064e69227b8c3bda7462397f966445", size = 55942 }
wheels = [
    { url = "https://files.pythonhosted.org/packages/7c/6f/db31f0711c0402aa477257205ce7d29e86a75cb52cd19f7afb585f75cda0/proto_plus-1.24.0-py3-none-any.whl", hash = "sha256:402576830425e5f6ce4c2a6702400ac79897dab0b4343821aa5188b0fab81a12", size = 50080 },
]

[[package]]
name = "protobuf"
version = "5.28.0"
source = { registry = "https://pypi.org/simple" }
sdist = { url = "https://files.pythonhosted.org/packages/5f/d7/331ee1f3b798c34d2257c79d5426ecbe95d46d2b40ba808a29da6947f6d8/protobuf-5.28.0.tar.gz", hash = "sha256:dde74af0fa774fa98892209992295adbfb91da3fa98c8f67a88afe8f5a349add", size = 422388 }
wheels = [
    { url = "https://files.pythonhosted.org/packages/66/34/fc43138c93316839080324cb066f35224b75dae56b9f0fdd9d47c988ee9a/protobuf-5.28.0-cp310-abi3-win32.whl", hash = "sha256:66c3edeedb774a3508ae70d87b3a19786445fe9a068dd3585e0cefa8a77b83d0", size = 419672 },
    { url = "https://files.pythonhosted.org/packages/de/f7/e7e03be7e7307123f6467080f283e484de7e892db54dd9a46f057d08c9ee/protobuf-5.28.0-cp310-abi3-win_amd64.whl", hash = "sha256:6d7cc9e60f976cf3e873acb9a40fed04afb5d224608ed5c1a105db4a3f09c5b6", size = 431486 },
    { url = "https://files.pythonhosted.org/packages/ce/ec/34f67d6a3398aa360524d90f75a8c648c99c807b2f1001f5ab16355c1d12/protobuf-5.28.0-cp38-abi3-macosx_10_9_universal2.whl", hash = "sha256:532627e8fdd825cf8767a2d2b94d77e874d5ddb0adefb04b237f7cc296748681", size = 414744 },
    { url = "https://files.pythonhosted.org/packages/fe/79/636415c84eed9835fed83183db73fd6ea7ba76a85cae321ff2eaad722e85/protobuf-5.28.0-cp38-abi3-manylinux2014_aarch64.whl", hash = "sha256:018db9056b9d75eb93d12a9d35120f97a84d9a919bcab11ed56ad2d399d6e8dd", size = 316527 },
    { url = "https://files.pythonhosted.org/packages/19/15/da43113361db20f2d521bc38d92549edbe06856aeec085c420b2b8af5751/protobuf-5.28.0-cp38-abi3-manylinux2014_x86_64.whl", hash = "sha256:6206afcb2d90181ae8722798dcb56dc76675ab67458ac24c0dd7d75d632ac9bd", size = 316615 },
    { url = "https://files.pythonhosted.org/packages/e3/b2/4df9958122a0377e571972c71692420bafd623d1df3ce506d88c2aba7e12/protobuf-5.28.0-py3-none-any.whl", hash = "sha256:510ed78cd0980f6d3218099e874714cdf0d8a95582e7b059b06cabad855ed0a0", size = 169574 },
]

[[package]]
name = "psutil"
version = "6.0.0"
source = { registry = "https://pypi.org/simple" }
sdist = { url = "https://files.pythonhosted.org/packages/18/c7/8c6872f7372eb6a6b2e4708b88419fb46b857f7a2e1892966b851cc79fc9/psutil-6.0.0.tar.gz", hash = "sha256:8faae4f310b6d969fa26ca0545338b21f73c6b15db7c4a8d934a5482faa818f2", size = 508067 }
wheels = [
    { url = "https://files.pythonhosted.org/packages/c5/66/78c9c3020f573c58101dc43a44f6855d01bbbd747e24da2f0c4491200ea3/psutil-6.0.0-cp27-none-win32.whl", hash = "sha256:02b69001f44cc73c1c5279d02b30a817e339ceb258ad75997325e0e6169d8b35", size = 249766 },
    { url = "https://files.pythonhosted.org/packages/e1/3f/2403aa9558bea4d3854b0e5e567bc3dd8e9fbc1fc4453c0aa9aafeb75467/psutil-6.0.0-cp27-none-win_amd64.whl", hash = "sha256:21f1fb635deccd510f69f485b87433460a603919b45e2a324ad65b0cc74f8fb1", size = 253024 },
    { url = "https://files.pythonhosted.org/packages/0b/37/f8da2fbd29690b3557cca414c1949f92162981920699cd62095a984983bf/psutil-6.0.0-cp36-abi3-macosx_10_9_x86_64.whl", hash = "sha256:c588a7e9b1173b6e866756dde596fd4cad94f9399daf99ad8c3258b3cb2b47a0", size = 250961 },
    { url = "https://files.pythonhosted.org/packages/35/56/72f86175e81c656a01c4401cd3b1c923f891b31fbcebe98985894176d7c9/psutil-6.0.0-cp36-abi3-manylinux_2_12_i686.manylinux2010_i686.manylinux_2_17_i686.manylinux2014_i686.whl", hash = "sha256:6ed2440ada7ef7d0d608f20ad89a04ec47d2d3ab7190896cd62ca5fc4fe08bf0", size = 287478 },
    { url = "https://files.pythonhosted.org/packages/19/74/f59e7e0d392bc1070e9a70e2f9190d652487ac115bb16e2eff6b22ad1d24/psutil-6.0.0-cp36-abi3-manylinux_2_12_x86_64.manylinux2010_x86_64.manylinux_2_17_x86_64.manylinux2014_x86_64.whl", hash = "sha256:5fd9a97c8e94059b0ef54a7d4baf13b405011176c3b6ff257c247cae0d560ecd", size = 290455 },
    { url = "https://files.pythonhosted.org/packages/cd/5f/60038e277ff0a9cc8f0c9ea3d0c5eb6ee1d2470ea3f9389d776432888e47/psutil-6.0.0-cp36-abi3-manylinux_2_17_aarch64.manylinux2014_aarch64.whl", hash = "sha256:e2e8d0054fc88153ca0544f5c4d554d42e33df2e009c4ff42284ac9ebdef4132", size = 292046 },
    { url = "https://files.pythonhosted.org/packages/8b/20/2ff69ad9c35c3df1858ac4e094f20bd2374d33c8643cf41da8fd7cdcb78b/psutil-6.0.0-cp37-abi3-win32.whl", hash = "sha256:a495580d6bae27291324fe60cea0b5a7c23fa36a7cd35035a16d93bdcf076b9d", size = 253560 },
    { url = "https://files.pythonhosted.org/packages/73/44/561092313ae925f3acfaace6f9ddc4f6a9c748704317bad9c8c8f8a36a79/psutil-6.0.0-cp37-abi3-win_amd64.whl", hash = "sha256:33ea5e1c975250a720b3a6609c490db40dae5d83a4eb315170c4fe0d8b1f34b3", size = 257399 },
    { url = "https://files.pythonhosted.org/packages/7c/06/63872a64c312a24fb9b4af123ee7007a306617da63ff13bcc1432386ead7/psutil-6.0.0-cp38-abi3-macosx_11_0_arm64.whl", hash = "sha256:ffe7fc9b6b36beadc8c322f84e1caff51e8703b88eee1da46d1e3a6ae11b4fd0", size = 251988 },
]

[[package]]
name = "ptyprocess"
version = "0.7.0"
source = { registry = "https://pypi.org/simple" }
sdist = { url = "https://files.pythonhosted.org/packages/20/e5/16ff212c1e452235a90aeb09066144d0c5a6a8c0834397e03f5224495c4e/ptyprocess-0.7.0.tar.gz", hash = "sha256:5c5d0a3b48ceee0b48485e0c26037c0acd7d29765ca3fbb5cb3831d347423220", size = 70762 }
wheels = [
    { url = "https://files.pythonhosted.org/packages/22/a6/858897256d0deac81a172289110f31629fc4cee19b6f01283303e18c8db3/ptyprocess-0.7.0-py2.py3-none-any.whl", hash = "sha256:4b41f3967fce3af57cc7e94b888626c18bf37a083e3651ca8feeb66d492fef35", size = 13993 },
]

[[package]]
name = "pure-eval"
version = "0.2.3"
source = { registry = "https://pypi.org/simple" }
sdist = { url = "https://files.pythonhosted.org/packages/cd/05/0a34433a064256a578f1783a10da6df098ceaa4a57bbeaa96a6c0352786b/pure_eval-0.2.3.tar.gz", hash = "sha256:5f4e983f40564c576c7c8635ae88db5956bb2229d7e9237d03b3c0b0190eaf42", size = 19752 }
wheels = [
    { url = "https://files.pythonhosted.org/packages/8e/37/efad0257dc6e593a18957422533ff0f87ede7c9c6ea010a2177d738fb82f/pure_eval-0.2.3-py3-none-any.whl", hash = "sha256:1db8e35b67b3d218d818ae653e27f06c3aa420901fa7b081ca98cbedc874e0d0", size = 11842 },
]

[[package]]
name = "py-cpuinfo"
version = "9.0.0"
source = { registry = "https://pypi.org/simple" }
sdist = { url = "https://files.pythonhosted.org/packages/37/a8/d832f7293ebb21690860d2e01d8115e5ff6f2ae8bbdc953f0eb0fa4bd2c7/py-cpuinfo-9.0.0.tar.gz", hash = "sha256:3cdbbf3fac90dc6f118bfd64384f309edeadd902d7c8fb17f02ffa1fc3f49690", size = 104716 }
wheels = [
    { url = "https://files.pythonhosted.org/packages/e0/a9/023730ba63db1e494a271cb018dcd361bd2c917ba7004c3e49d5daf795a2/py_cpuinfo-9.0.0-py3-none-any.whl", hash = "sha256:859625bc251f64e21f077d099d4162689c762b5d6a4c3c97553d56241c9674d5", size = 22335 },
]

[[package]]
name = "pyasn1"
version = "0.6.0"
source = { registry = "https://pypi.org/simple" }
sdist = { url = "https://files.pythonhosted.org/packages/4a/a3/d2157f333900747f20984553aca98008b6dc843eb62f3a36030140ccec0d/pyasn1-0.6.0.tar.gz", hash = "sha256:3a35ab2c4b5ef98e17dfdec8ab074046fbda76e281c5a706ccd82328cfc8f64c", size = 148088 }
wheels = [
    { url = "https://files.pythonhosted.org/packages/23/7e/5f50d07d5e70a2addbccd90ac2950f81d1edd0783630651d9268d7f1db49/pyasn1-0.6.0-py2.py3-none-any.whl", hash = "sha256:cca4bb0f2df5504f02f6f8a775b6e416ff9b0b3b16f7ee80b5a3153d9b804473", size = 85313 },
]

[[package]]
name = "pyasn1-modules"
version = "0.4.0"
source = { registry = "https://pypi.org/simple" }
dependencies = [
    { name = "pyasn1" },
]
sdist = { url = "https://files.pythonhosted.org/packages/f7/00/e7bd1dec10667e3f2be602686537969a7ac92b0a7c5165be2e5875dc3971/pyasn1_modules-0.4.0.tar.gz", hash = "sha256:831dbcea1b177b28c9baddf4c6d1013c24c3accd14a1873fffaa6a2e905f17b6", size = 307859 }
wheels = [
    { url = "https://files.pythonhosted.org/packages/13/68/8906226b15ef38e71dc926c321d2fe99de8048e9098b5dfd38343011c886/pyasn1_modules-0.4.0-py3-none-any.whl", hash = "sha256:be04f15b66c206eed667e0bb5ab27e2b1855ea54a842e5037738099e8ca4ae0b", size = 181220 },
]

[[package]]
name = "pycparser"
version = "2.22"
source = { registry = "https://pypi.org/simple" }
sdist = { url = "https://files.pythonhosted.org/packages/1d/b2/31537cf4b1ca988837256c910a668b553fceb8f069bedc4b1c826024b52c/pycparser-2.22.tar.gz", hash = "sha256:491c8be9c040f5390f5bf44a5b07752bd07f56edf992381b05c701439eec10f6", size = 172736 }
wheels = [
    { url = "https://files.pythonhosted.org/packages/13/a3/a812df4e2dd5696d1f351d58b8fe16a405b234ad2886a0dab9183fb78109/pycparser-2.22-py3-none-any.whl", hash = "sha256:c3702b6d3dd8c7abc1afa565d7e63d53a1d0bd86cdc24edd75470f4de499cfcc", size = 117552 },
]

[[package]]
name = "pycryptodomex"
version = "3.20.0"
source = { registry = "https://pypi.org/simple" }
sdist = { url = "https://files.pythonhosted.org/packages/31/a4/b03a16637574312c1b54c55aedeed8a4cb7d101d44058d46a0e5706c63e1/pycryptodomex-3.20.0.tar.gz", hash = "sha256:7a710b79baddd65b806402e14766c721aee8fb83381769c27920f26476276c1e", size = 4794613 }
wheels = [
    { url = "https://files.pythonhosted.org/packages/7a/09/668b587ddaf2aa0f94ea45bca73e7c564816fd9329a05e8f7f870425981d/pycryptodomex-3.20.0-cp35-abi3-macosx_10_9_universal2.whl", hash = "sha256:59af01efb011b0e8b686ba7758d59cf4a8263f9ad35911bfe3f416cee4f5c08c", size = 2430400 },
    { url = "https://files.pythonhosted.org/packages/4c/c4/9b1e8fca01c4b5a0e1c6f52ba19478b2692af4694afe8c89ebbe24348604/pycryptodomex-3.20.0-cp35-abi3-macosx_10_9_x86_64.whl", hash = "sha256:82ee7696ed8eb9a82c7037f32ba9b7c59e51dda6f105b39f043b6ef293989cb3", size = 1593362 },
    { url = "https://files.pythonhosted.org/packages/4e/b9/91af61ec562b87c0932122666603a37cd17f991bc05faf9123b598d1e518/pycryptodomex-3.20.0-cp35-abi3-manylinux_2_17_aarch64.manylinux2014_aarch64.whl", hash = "sha256:91852d4480a4537d169c29a9d104dda44094c78f1f5b67bca76c29a91042b623", size = 2065201 },
    { url = "https://files.pythonhosted.org/packages/20/7a/3162173af8597f0399b45c6aaa4939ccae908476fdf1b3a3cc30631fc9fb/pycryptodomex-3.20.0-cp35-abi3-manylinux_2_17_x86_64.manylinux2014_x86_64.whl", hash = "sha256:bca649483d5ed251d06daf25957f802e44e6bb6df2e8f218ae71968ff8f8edc4", size = 2139169 },
    { url = "https://files.pythonhosted.org/packages/1b/43/e67f7767a76db1067008127a04617165579e6a65b5c3acb230c7383ca514/pycryptodomex-3.20.0-cp35-abi3-manylinux_2_5_i686.manylinux1_i686.manylinux_2_17_i686.manylinux2014_i686.whl", hash = "sha256:6e186342cfcc3aafaad565cbd496060e5a614b441cacc3995ef0091115c1f6c5", size = 2167742 },
    { url = "https://files.pythonhosted.org/packages/bb/29/fb592db3f98b1ed330561518ff4706e869045b0cf27632a4310444731aa1/pycryptodomex-3.20.0-cp35-abi3-musllinux_1_1_aarch64.whl", hash = "sha256:25cd61e846aaab76d5791d006497134602a9e451e954833018161befc3b5b9ed", size = 2057793 },
    { url = "https://files.pythonhosted.org/packages/8d/ca/7f296284fad77182ad2b2c198a7ece14b04cc9e6e905b1082c015f2254d3/pycryptodomex-3.20.0-cp35-abi3-musllinux_1_1_i686.whl", hash = "sha256:9c682436c359b5ada67e882fec34689726a09c461efd75b6ea77b2403d5665b7", size = 2196243 },
    { url = "https://files.pythonhosted.org/packages/48/7d/0f2b09490b98cc6a902ac15dda8760c568b9c18cfe70e0ef7a16de64d53a/pycryptodomex-3.20.0-cp35-abi3-musllinux_1_1_x86_64.whl", hash = "sha256:7a7a8f33a1f1fb762ede6cc9cbab8f2a9ba13b196bfaf7bc6f0b39d2ba315a43", size = 2158708 },
    { url = "https://files.pythonhosted.org/packages/b0/1c/375adb14b71ee1c8d8232904e928b3e7af5bbbca7c04e4bec94fe8e90c3d/pycryptodomex-3.20.0-cp35-abi3-win32.whl", hash = "sha256:c39778fd0548d78917b61f03c1fa8bfda6cfcf98c767decf360945fe6f97461e", size = 1726798 },
    { url = "https://files.pythonhosted.org/packages/b2/e8/1b92184ab7e5595bf38000587e6f8cf9556ebd1bf0a583619bee2057afbd/pycryptodomex-3.20.0-cp35-abi3-win_amd64.whl", hash = "sha256:2a47bcc478741b71273b917232f521fd5704ab4b25d301669879e7273d3586cc", size = 1762906 },
    { url = "https://files.pythonhosted.org/packages/e7/c5/9140bb867141d948c8e242013ec8a8011172233c898dfdba0a2417c3169a/pycryptodomex-3.20.0-pp27-pypy_73-manylinux2010_x86_64.whl", hash = "sha256:1be97461c439a6af4fe1cf8bf6ca5936d3db252737d2f379cc6b2e394e12a458", size = 1642622 },
    { url = "https://files.pythonhosted.org/packages/5e/6a/04acb4978ce08ab16890c70611ebc6efd251681341617bbb9e53356dee70/pycryptodomex-3.20.0-pp27-pypy_73-win32.whl", hash = "sha256:19764605feea0df966445d46533729b645033f134baeb3ea26ad518c9fdf212c", size = 1711668 },
]

[[package]]
name = "pydantic"
version = "2.8.2"
source = { registry = "https://pypi.org/simple" }
dependencies = [
    { name = "annotated-types" },
    { name = "pydantic-core" },
    { name = "typing-extensions" },
]
sdist = { url = "https://files.pythonhosted.org/packages/8c/99/d0a5dca411e0a017762258013ba9905cd6e7baa9a3fd1fe8b6529472902e/pydantic-2.8.2.tar.gz", hash = "sha256:6f62c13d067b0755ad1c21a34bdd06c0c12625a22b0fc09c6b149816604f7c2a", size = 739834 }
wheels = [
    { url = "https://files.pythonhosted.org/packages/1f/fa/b7f815b8c9ad021c07f88875b601222ef5e70619391ade4a49234d12d278/pydantic-2.8.2-py3-none-any.whl", hash = "sha256:73ee9fddd406dc318b885c7a2eab8a6472b68b8fb5ba8150949fc3db939f23c8", size = 423875 },
]

[[package]]
name = "pydantic-core"
version = "2.20.1"
source = { registry = "https://pypi.org/simple" }
dependencies = [
    { name = "typing-extensions" },
]
sdist = { url = "https://files.pythonhosted.org/packages/12/e3/0d5ad91211dba310f7ded335f4dad871172b9cc9ce204f5a56d76ccd6247/pydantic_core-2.20.1.tar.gz", hash = "sha256:26ca695eeee5f9f1aeeb211ffc12f10bcb6f71e2989988fda61dabd65db878d4", size = 388371 }
wheels = [
    { url = "https://files.pythonhosted.org/packages/6f/47/ef0d60ae23c41aced42921728650460dc831a0adf604bfa66b76028cb4d0/pydantic_core-2.20.1-cp312-cp312-macosx_10_12_x86_64.whl", hash = "sha256:595ba5be69b35777474fa07f80fc260ea71255656191adb22a8c53aba4479231", size = 1839225 },
    { url = "https://files.pythonhosted.org/packages/6a/23/430f2878c9cd977a61bb39f71751d9310ec55cee36b3d5bf1752c6341fd0/pydantic_core-2.20.1-cp312-cp312-macosx_11_0_arm64.whl", hash = "sha256:a4f55095ad087474999ee28d3398bae183a66be4823f753cd7d67dd0153427c9", size = 1768604 },
    { url = "https://files.pythonhosted.org/packages/9e/2b/ec4e7225dee79e0dc80ccc3c35ab33cc2c4bbb8a1a7ecf060e5e453651ec/pydantic_core-2.20.1-cp312-cp312-manylinux_2_17_aarch64.manylinux2014_aarch64.whl", hash = "sha256:f9aa05d09ecf4c75157197f27cdc9cfaeb7c5f15021c6373932bf3e124af029f", size = 1789767 },
    { url = "https://files.pythonhosted.org/packages/64/b0/38b24a1fa6d2f96af3148362e10737ec073768cd44d3ec21dca3be40a519/pydantic_core-2.20.1-cp312-cp312-manylinux_2_17_armv7l.manylinux2014_armv7l.whl", hash = "sha256:e97fdf088d4b31ff4ba35db26d9cc472ac7ef4a2ff2badeabf8d727b3377fc52", size = 1772061 },
    { url = "https://files.pythonhosted.org/packages/5e/da/bb73274c42cb60decfa61e9eb0c9029da78b3b9af0a9de0309dbc8ff87b6/pydantic_core-2.20.1-cp312-cp312-manylinux_2_17_ppc64le.manylinux2014_ppc64le.whl", hash = "sha256:bc633a9fe1eb87e250b5c57d389cf28998e4292336926b0b6cdaee353f89a237", size = 1974573 },
    { url = "https://files.pythonhosted.org/packages/c8/65/41693110fb3552556180460daffdb8bbeefb87fc026fd9aa4b849374015c/pydantic_core-2.20.1-cp312-cp312-manylinux_2_17_s390x.manylinux2014_s390x.whl", hash = "sha256:d573faf8eb7e6b1cbbcb4f5b247c60ca8be39fe2c674495df0eb4318303137fe", size = 2625596 },
    { url = "https://files.pythonhosted.org/packages/09/b3/a5a54b47cccd1ab661ed5775235c5e06924753c2d4817737c5667bfa19a8/pydantic_core-2.20.1-cp312-cp312-manylinux_2_17_x86_64.manylinux2014_x86_64.whl", hash = "sha256:26dc97754b57d2fd00ac2b24dfa341abffc380b823211994c4efac7f13b9e90e", size = 2099064 },
    { url = "https://files.pythonhosted.org/packages/52/fa/443a7a6ea54beaba45ff3a59f3d3e6e3004b7460bcfb0be77bcf98719d3b/pydantic_core-2.20.1-cp312-cp312-manylinux_2_5_i686.manylinux1_i686.whl", hash = "sha256:33499e85e739a4b60c9dac710c20a08dc73cb3240c9a0e22325e671b27b70d24", size = 1900345 },
    { url = "https://files.pythonhosted.org/packages/8e/e6/9aca9ffae60f9cdf0183069de3e271889b628d0fb175913fcb3db5618fb1/pydantic_core-2.20.1-cp312-cp312-musllinux_1_1_aarch64.whl", hash = "sha256:bebb4d6715c814597f85297c332297c6ce81e29436125ca59d1159b07f423eb1", size = 1968252 },
    { url = "https://files.pythonhosted.org/packages/46/5e/6c716810ea20a6419188992973a73c2fb4eb99cd382368d0637ddb6d3c99/pydantic_core-2.20.1-cp312-cp312-musllinux_1_1_x86_64.whl", hash = "sha256:516d9227919612425c8ef1c9b869bbbee249bc91912c8aaffb66116c0b447ebd", size = 2119191 },
    { url = "https://files.pythonhosted.org/packages/06/fc/6123b00a9240fbb9ae0babad7a005d51103d9a5d39c957a986f5cdd0c271/pydantic_core-2.20.1-cp312-none-win32.whl", hash = "sha256:469f29f9093c9d834432034d33f5fe45699e664f12a13bf38c04967ce233d688", size = 1717788 },
    { url = "https://files.pythonhosted.org/packages/d5/36/e61ad5a46607a469e2786f398cd671ebafcd9fb17f09a2359985c7228df5/pydantic_core-2.20.1-cp312-none-win_amd64.whl", hash = "sha256:035ede2e16da7281041f0e626459bcae33ed998cca6a0a007a5ebb73414ac72d", size = 1898188 },
    { url = "https://files.pythonhosted.org/packages/49/75/40b0e98b658fdba02a693b3bacb4c875a28bba87796c7b13975976597d8c/pydantic_core-2.20.1-cp313-cp313-macosx_10_12_x86_64.whl", hash = "sha256:0827505a5c87e8aa285dc31e9ec7f4a17c81a813d45f70b1d9164e03a813a686", size = 1838688 },
    { url = "https://files.pythonhosted.org/packages/75/02/d8ba2d4a266591a6a623c68b331b96523d4b62ab82a951794e3ed8907390/pydantic_core-2.20.1-cp313-cp313-macosx_11_0_arm64.whl", hash = "sha256:19c0fa39fa154e7e0b7f82f88ef85faa2a4c23cc65aae2f5aea625e3c13c735a", size = 1768409 },
    { url = "https://files.pythonhosted.org/packages/91/ae/25ecd9bc4ce4993e99a1a3c9ab111c082630c914260e129572fafed4ecc2/pydantic_core-2.20.1-cp313-cp313-manylinux_2_17_aarch64.manylinux2014_aarch64.whl", hash = "sha256:4aa223cd1e36b642092c326d694d8bf59b71ddddc94cdb752bbbb1c5c91d833b", size = 1789317 },
    { url = "https://files.pythonhosted.org/packages/7a/80/72057580681cdbe55699c367963d9c661b569a1d39338b4f6239faf36cdc/pydantic_core-2.20.1-cp313-cp313-manylinux_2_17_armv7l.manylinux2014_armv7l.whl", hash = "sha256:c336a6d235522a62fef872c6295a42ecb0c4e1d0f1a3e500fe949415761b8a19", size = 1771949 },
    { url = "https://files.pythonhosted.org/packages/a2/be/d9bbabc55b05019013180f141fcaf3b14dbe15ca7da550e95b60c321009a/pydantic_core-2.20.1-cp313-cp313-manylinux_2_17_ppc64le.manylinux2014_ppc64le.whl", hash = "sha256:7eb6a0587eded33aeefea9f916899d42b1799b7b14b8f8ff2753c0ac1741edac", size = 1974392 },
    { url = "https://files.pythonhosted.org/packages/79/2d/7bcd938c6afb0f40293283f5f09988b61fb0a4f1d180abe7c23a2f665f8e/pydantic_core-2.20.1-cp313-cp313-manylinux_2_17_s390x.manylinux2014_s390x.whl", hash = "sha256:70c8daf4faca8da5a6d655f9af86faf6ec2e1768f4b8b9d0226c02f3d6209703", size = 2625565 },
    { url = "https://files.pythonhosted.org/packages/ac/88/ca758e979457096008a4b16a064509028e3e092a1e85a5ed6c18ced8da88/pydantic_core-2.20.1-cp313-cp313-manylinux_2_17_x86_64.manylinux2014_x86_64.whl", hash = "sha256:e9fa4c9bf273ca41f940bceb86922a7667cd5bf90e95dbb157cbb8441008482c", size = 2098784 },
    { url = "https://files.pythonhosted.org/packages/eb/de/2fad6d63c3c42e472e985acb12ec45b7f56e42e6f4cd6dfbc5e87ee8678c/pydantic_core-2.20.1-cp313-cp313-manylinux_2_5_i686.manylinux1_i686.whl", hash = "sha256:11b71d67b4725e7e2a9f6e9c0ac1239bbc0c48cce3dc59f98635efc57d6dac83", size = 1900198 },
    { url = "https://files.pythonhosted.org/packages/fe/50/077c7f35b6488dc369a6d22993af3a37901e198630f38ac43391ca730f5b/pydantic_core-2.20.1-cp313-cp313-musllinux_1_1_aarch64.whl", hash = "sha256:270755f15174fb983890c49881e93f8f1b80f0b5e3a3cc1394a255706cabd203", size = 1968005 },
    { url = "https://files.pythonhosted.org/packages/5d/1f/f378631574ead46d636b9a04a80ff878b9365d4b361b1905ef1667d4182a/pydantic_core-2.20.1-cp313-cp313-musllinux_1_1_x86_64.whl", hash = "sha256:c81131869240e3e568916ef4c307f8b99583efaa60a8112ef27a366eefba8ef0", size = 2118920 },
    { url = "https://files.pythonhosted.org/packages/7a/ea/e4943f17df7a3031d709481fe4363d4624ae875a6409aec34c28c9e6cf59/pydantic_core-2.20.1-cp313-none-win32.whl", hash = "sha256:b91ced227c41aa29c672814f50dbb05ec93536abf8f43cd14ec9521ea09afe4e", size = 1717397 },
    { url = "https://files.pythonhosted.org/packages/13/63/b95781763e8d84207025071c0cec16d921c0163c7a9033ae4b9a0e020dc7/pydantic_core-2.20.1-cp313-none-win_amd64.whl", hash = "sha256:65db0f2eefcaad1a3950f498aabb4875c8890438bc80b19362cf633b87a8ab20", size = 1898013 },
]

[[package]]
name = "pydantic-settings"
version = "2.5.2"
source = { registry = "https://pypi.org/simple" }
dependencies = [
    { name = "pydantic" },
    { name = "python-dotenv" },
]
sdist = { url = "https://files.pythonhosted.org/packages/68/27/0bed9dd26b93328b60a1402febc780e7be72b42847fa8b5c94b7d0aeb6d1/pydantic_settings-2.5.2.tar.gz", hash = "sha256:f90b139682bee4d2065273d5185d71d37ea46cfe57e1b5ae184fc6a0b2484ca0", size = 70938 }
wheels = [
    { url = "https://files.pythonhosted.org/packages/29/8d/29e82e333f32d9e2051c10764b906c2a6cd140992910b5f49762790911ba/pydantic_settings-2.5.2-py3-none-any.whl", hash = "sha256:2c912e55fd5794a59bf8c832b9de832dcfdf4778d79ff79b708744eed499a907", size = 26864 },
]

[[package]]
name = "pygments"
version = "2.18.0"
source = { registry = "https://pypi.org/simple" }
sdist = { url = "https://files.pythonhosted.org/packages/8e/62/8336eff65bcbc8e4cb5d05b55faf041285951b6e80f33e2bff2024788f31/pygments-2.18.0.tar.gz", hash = "sha256:786ff802f32e91311bff3889f6e9a86e81505fe99f2735bb6d60ae0c5004f199", size = 4891905 }
wheels = [
    { url = "https://files.pythonhosted.org/packages/f7/3f/01c8b82017c199075f8f788d0d906b9ffbbc5a47dc9918a945e13d5a2bda/pygments-2.18.0-py3-none-any.whl", hash = "sha256:b8e6aca0523f3ab76fee51799c488e38782ac06eafcf95e7ba832985c8e7b13a", size = 1205513 },
]

[[package]]
name = "pyjwt"
version = "2.9.0"
source = { registry = "https://pypi.org/simple" }
sdist = { url = "https://files.pythonhosted.org/packages/fb/68/ce067f09fca4abeca8771fe667d89cc347d1e99da3e093112ac329c6020e/pyjwt-2.9.0.tar.gz", hash = "sha256:7e1e5b56cc735432a7369cbfa0efe50fa113ebecdc04ae6922deba8b84582d0c", size = 78825 }
wheels = [
    { url = "https://files.pythonhosted.org/packages/79/84/0fdf9b18ba31d69877bd39c9cd6052b47f3761e9910c15de788e519f079f/PyJWT-2.9.0-py3-none-any.whl", hash = "sha256:3b02fb0f44517787776cf48f2ae25d8e14f300e6d7545a4315cee571a415e850", size = 22344 },
]

[package.optional-dependencies]
crypto = [
    { name = "cryptography" },
]

[[package]]
name = "pytest"
version = "8.3.2"
source = { registry = "https://pypi.org/simple" }
dependencies = [
    { name = "colorama", marker = "sys_platform == 'win32'" },
    { name = "iniconfig" },
    { name = "packaging" },
    { name = "pluggy" },
]
sdist = { url = "https://files.pythonhosted.org/packages/b4/8c/9862305bdcd6020bc7b45b1b5e7397a6caf1a33d3025b9a003b39075ffb2/pytest-8.3.2.tar.gz", hash = "sha256:c132345d12ce551242c87269de812483f5bcc87cdbb4722e48487ba194f9fdce", size = 1439314 }
wheels = [
    { url = "https://files.pythonhosted.org/packages/0f/f9/cf155cf32ca7d6fa3601bc4c5dd19086af4b320b706919d48a4c79081cf9/pytest-8.3.2-py3-none-any.whl", hash = "sha256:4ba08f9ae7dcf84ded419494d229b48d0903ea6407b030eaec46df5e6a73bba5", size = 341802 },
]

[[package]]
name = "pytest-benchmark"
version = "4.0.0"
source = { registry = "https://pypi.org/simple" }
dependencies = [
    { name = "py-cpuinfo" },
    { name = "pytest" },
]
sdist = { url = "https://files.pythonhosted.org/packages/28/08/e6b0067efa9a1f2a1eb3043ecd8a0c48bfeb60d3255006dcc829d72d5da2/pytest-benchmark-4.0.0.tar.gz", hash = "sha256:fb0785b83efe599a6a956361c0691ae1dbb5318018561af10f3e915caa0048d1", size = 334641 }
wheels = [
    { url = "https://files.pythonhosted.org/packages/4d/a1/3b70862b5b3f830f0422844f25a823d0470739d994466be9dbbbb414d85a/pytest_benchmark-4.0.0-py3-none-any.whl", hash = "sha256:fdb7db64e31c8b277dff9850d2a2556d8b60bcb0ea6524e36e28ffd7c87f71d6", size = 43951 },
]

[[package]]
name = "python-dateutil"
version = "2.9.0.post0"
source = { registry = "https://pypi.org/simple" }
dependencies = [
    { name = "six" },
]
sdist = { url = "https://files.pythonhosted.org/packages/66/c0/0c8b6ad9f17a802ee498c46e004a0eb49bc148f2fd230864601a86dcf6db/python-dateutil-2.9.0.post0.tar.gz", hash = "sha256:37dd54208da7e1cd875388217d5e00ebd4179249f90fb72437e91a35459a0ad3", size = 342432 }
wheels = [
    { url = "https://files.pythonhosted.org/packages/ec/57/56b9bcc3c9c6a792fcbaf139543cee77261f3651ca9da0c93f5c1221264b/python_dateutil-2.9.0.post0-py2.py3-none-any.whl", hash = "sha256:a8b2bc7bffae282281c8140a97d3aa9c14da0b136dfe83f850eea9a5f7470427", size = 229892 },
]

[[package]]
name = "python-dotenv"
version = "1.0.1"
source = { registry = "https://pypi.org/simple" }
sdist = { url = "https://files.pythonhosted.org/packages/bc/57/e84d88dfe0aec03b7a2d4327012c1627ab5f03652216c63d49846d7a6c58/python-dotenv-1.0.1.tar.gz", hash = "sha256:e324ee90a023d808f1959c46bcbc04446a10ced277783dc6ee09987c37ec10ca", size = 39115 }
wheels = [
    { url = "https://files.pythonhosted.org/packages/6a/3e/b68c118422ec867fa7ab88444e1274aa40681c606d59ac27de5a5588f082/python_dotenv-1.0.1-py3-none-any.whl", hash = "sha256:f7b63ef50f1b690dddf550d03497b66d609393b40b564ed0d674909a68ebf16a", size = 19863 },
]

[[package]]
name = "python-json-logger"
version = "2.0.7"
source = { registry = "https://pypi.org/simple" }
sdist = { url = "https://files.pythonhosted.org/packages/4f/da/95963cebfc578dabd323d7263958dfb68898617912bb09327dd30e9c8d13/python-json-logger-2.0.7.tar.gz", hash = "sha256:23e7ec02d34237c5aa1e29a070193a4ea87583bb4e7f8fd06d3de8264c4b2e1c", size = 10508 }
wheels = [
    { url = "https://files.pythonhosted.org/packages/35/a6/145655273568ee78a581e734cf35beb9e33a370b29c5d3c8fee3744de29f/python_json_logger-2.0.7-py3-none-any.whl", hash = "sha256:f380b826a991ebbe3de4d897aeec42760035ac760345e57b812938dc8b35e2bd", size = 8067 },
]

[[package]]
name = "pytz"
version = "2024.2"
source = { registry = "https://pypi.org/simple" }
sdist = { url = "https://files.pythonhosted.org/packages/3a/31/3c70bf7603cc2dca0f19bdc53b4537a797747a58875b552c8c413d963a3f/pytz-2024.2.tar.gz", hash = "sha256:2aa355083c50a0f93fa581709deac0c9ad65cca8a9e9beac660adcbd493c798a", size = 319692 }
wheels = [
    { url = "https://files.pythonhosted.org/packages/11/c3/005fcca25ce078d2cc29fd559379817424e94885510568bc1bc53d7d5846/pytz-2024.2-py2.py3-none-any.whl", hash = "sha256:31c7c1817eb7fae7ca4b8c7ee50c72f93aa2dd863de768e1ef4245d426aa0725", size = 508002 },
]

[[package]]
name = "pywin32"
version = "306"
source = { registry = "https://pypi.org/simple" }
wheels = [
    { url = "https://files.pythonhosted.org/packages/14/91/17e016d5923e178346aabda3dfec6629d1a26efe587d19667542105cf0a6/pywin32-306-cp312-cp312-win32.whl", hash = "sha256:383229d515657f4e3ed1343da8be101000562bf514591ff383ae940cad65458b", size = 8507705 },
    { url = "https://files.pythonhosted.org/packages/83/1c/25b79fc3ec99b19b0a0730cc47356f7e2959863bf9f3cd314332bddb4f68/pywin32-306-cp312-cp312-win_amd64.whl", hash = "sha256:37257794c1ad39ee9be652da0462dc2e394c8159dfd913a8a4e8eb6fd346da0e", size = 9227429 },
    { url = "https://files.pythonhosted.org/packages/1c/43/e3444dc9a12f8365d9603c2145d16bf0a2f8180f343cf87be47f5579e547/pywin32-306-cp312-cp312-win_arm64.whl", hash = "sha256:5821ec52f6d321aa59e2db7e0a35b997de60c201943557d108af9d4ae1ec7040", size = 10388145 },
]

[[package]]
name = "pywinpty"
version = "2.0.13"
source = { registry = "https://pypi.org/simple" }
sdist = { url = "https://files.pythonhosted.org/packages/33/d9/93956af389ab7d4ef2f558b1cc6c5cb48885d254ac882f212964c30a1e4f/pywinpty-2.0.13.tar.gz", hash = "sha256:c34e32351a3313ddd0d7da23d27f835c860d32fe4ac814d372a3ea9594f41dde", size = 28240 }
wheels = [
    { url = "https://files.pythonhosted.org/packages/49/37/c0dcb1dca094af3605dd22c0528839a65bc4e1e78bb91eb12841d18fa3f1/pywinpty-2.0.13-cp312-none-win_amd64.whl", hash = "sha256:2fd876b82ca750bb1333236ce98488c1be96b08f4f7647cfdf4129dfad83c2d4", size = 1399803 },
]

[[package]]
name = "pyyaml"
version = "6.0.2"
source = { registry = "https://pypi.org/simple" }
sdist = { url = "https://files.pythonhosted.org/packages/54/ed/79a089b6be93607fa5cdaedf301d7dfb23af5f25c398d5ead2525b063e17/pyyaml-6.0.2.tar.gz", hash = "sha256:d584d9ec91ad65861cc08d42e834324ef890a082e591037abe114850ff7bbc3e", size = 130631 }
wheels = [
    { url = "https://files.pythonhosted.org/packages/86/0c/c581167fc46d6d6d7ddcfb8c843a4de25bdd27e4466938109ca68492292c/PyYAML-6.0.2-cp312-cp312-macosx_10_9_x86_64.whl", hash = "sha256:c70c95198c015b85feafc136515252a261a84561b7b1d51e3384e0655ddf25ab", size = 183873 },
    { url = "https://files.pythonhosted.org/packages/a8/0c/38374f5bb272c051e2a69281d71cba6fdb983413e6758b84482905e29a5d/PyYAML-6.0.2-cp312-cp312-macosx_11_0_arm64.whl", hash = "sha256:ce826d6ef20b1bc864f0a68340c8b3287705cae2f8b4b1d932177dcc76721725", size = 173302 },
    { url = "https://files.pythonhosted.org/packages/c3/93/9916574aa8c00aa06bbac729972eb1071d002b8e158bd0e83a3b9a20a1f7/PyYAML-6.0.2-cp312-cp312-manylinux_2_17_aarch64.manylinux2014_aarch64.whl", hash = "sha256:1f71ea527786de97d1a0cc0eacd1defc0985dcf6b3f17bb77dcfc8c34bec4dc5", size = 739154 },
    { url = "https://files.pythonhosted.org/packages/95/0f/b8938f1cbd09739c6da569d172531567dbcc9789e0029aa070856f123984/PyYAML-6.0.2-cp312-cp312-manylinux_2_17_s390x.manylinux2014_s390x.whl", hash = "sha256:9b22676e8097e9e22e36d6b7bda33190d0d400f345f23d4065d48f4ca7ae0425", size = 766223 },
    { url = "https://files.pythonhosted.org/packages/b9/2b/614b4752f2e127db5cc206abc23a8c19678e92b23c3db30fc86ab731d3bd/PyYAML-6.0.2-cp312-cp312-manylinux_2_17_x86_64.manylinux2014_x86_64.whl", hash = "sha256:80bab7bfc629882493af4aa31a4cfa43a4c57c83813253626916b8c7ada83476", size = 767542 },
    { url = "https://files.pythonhosted.org/packages/d4/00/dd137d5bcc7efea1836d6264f049359861cf548469d18da90cd8216cf05f/PyYAML-6.0.2-cp312-cp312-musllinux_1_1_aarch64.whl", hash = "sha256:0833f8694549e586547b576dcfaba4a6b55b9e96098b36cdc7ebefe667dfed48", size = 731164 },
    { url = "https://files.pythonhosted.org/packages/c9/1f/4f998c900485e5c0ef43838363ba4a9723ac0ad73a9dc42068b12aaba4e4/PyYAML-6.0.2-cp312-cp312-musllinux_1_1_x86_64.whl", hash = "sha256:8b9c7197f7cb2738065c481a0461e50ad02f18c78cd75775628afb4d7137fb3b", size = 756611 },
    { url = "https://files.pythonhosted.org/packages/df/d1/f5a275fdb252768b7a11ec63585bc38d0e87c9e05668a139fea92b80634c/PyYAML-6.0.2-cp312-cp312-win32.whl", hash = "sha256:ef6107725bd54b262d6dedcc2af448a266975032bc85ef0172c5f059da6325b4", size = 140591 },
    { url = "https://files.pythonhosted.org/packages/0c/e8/4f648c598b17c3d06e8753d7d13d57542b30d56e6c2dedf9c331ae56312e/PyYAML-6.0.2-cp312-cp312-win_amd64.whl", hash = "sha256:7e7401d0de89a9a855c839bc697c079a4af81cf878373abd7dc625847d25cbd8", size = 156338 },
    { url = "https://files.pythonhosted.org/packages/ef/e3/3af305b830494fa85d95f6d95ef7fa73f2ee1cc8ef5b495c7c3269fb835f/PyYAML-6.0.2-cp313-cp313-macosx_10_13_x86_64.whl", hash = "sha256:efdca5630322a10774e8e98e1af481aad470dd62c3170801852d752aa7a783ba", size = 181309 },
    { url = "https://files.pythonhosted.org/packages/45/9f/3b1c20a0b7a3200524eb0076cc027a970d320bd3a6592873c85c92a08731/PyYAML-6.0.2-cp313-cp313-macosx_11_0_arm64.whl", hash = "sha256:50187695423ffe49e2deacb8cd10510bc361faac997de9efef88badc3bb9e2d1", size = 171679 },
    { url = "https://files.pythonhosted.org/packages/7c/9a/337322f27005c33bcb656c655fa78325b730324c78620e8328ae28b64d0c/PyYAML-6.0.2-cp313-cp313-manylinux_2_17_aarch64.manylinux2014_aarch64.whl", hash = "sha256:0ffe8360bab4910ef1b9e87fb812d8bc0a308b0d0eef8c8f44e0254ab3b07133", size = 733428 },
    { url = "https://files.pythonhosted.org/packages/a3/69/864fbe19e6c18ea3cc196cbe5d392175b4cf3d5d0ac1403ec3f2d237ebb5/PyYAML-6.0.2-cp313-cp313-manylinux_2_17_s390x.manylinux2014_s390x.whl", hash = "sha256:17e311b6c678207928d649faa7cb0d7b4c26a0ba73d41e99c4fff6b6c3276484", size = 763361 },
    { url = "https://files.pythonhosted.org/packages/04/24/b7721e4845c2f162d26f50521b825fb061bc0a5afcf9a386840f23ea19fa/PyYAML-6.0.2-cp313-cp313-manylinux_2_17_x86_64.manylinux2014_x86_64.whl", hash = "sha256:70b189594dbe54f75ab3a1acec5f1e3faa7e8cf2f1e08d9b561cb41b845f69d5", size = 759523 },
    { url = "https://files.pythonhosted.org/packages/2b/b2/e3234f59ba06559c6ff63c4e10baea10e5e7df868092bf9ab40e5b9c56b6/PyYAML-6.0.2-cp313-cp313-musllinux_1_1_aarch64.whl", hash = "sha256:41e4e3953a79407c794916fa277a82531dd93aad34e29c2a514c2c0c5fe971cc", size = 726660 },
    { url = "https://files.pythonhosted.org/packages/fe/0f/25911a9f080464c59fab9027482f822b86bf0608957a5fcc6eaac85aa515/PyYAML-6.0.2-cp313-cp313-musllinux_1_1_x86_64.whl", hash = "sha256:68ccc6023a3400877818152ad9a1033e3db8625d899c72eacb5a668902e4d652", size = 751597 },
    { url = "https://files.pythonhosted.org/packages/14/0d/e2c3b43bbce3cf6bd97c840b46088a3031085179e596d4929729d8d68270/PyYAML-6.0.2-cp313-cp313-win32.whl", hash = "sha256:bc2fa7c6b47d6bc618dd7fb02ef6fdedb1090ec036abab80d4681424b84c1183", size = 140527 },
    { url = "https://files.pythonhosted.org/packages/fa/de/02b54f42487e3d3c6efb3f89428677074ca7bf43aae402517bc7cca949f3/PyYAML-6.0.2-cp313-cp313-win_amd64.whl", hash = "sha256:8388ee1976c416731879ac16da0aff3f63b286ffdd57cdeb95f3f2e085687563", size = 156446 },
]

[[package]]
name = "pyzmq"
version = "26.2.0"
source = { registry = "https://pypi.org/simple" }
dependencies = [
    { name = "cffi", marker = "implementation_name == 'pypy'" },
]
sdist = { url = "https://files.pythonhosted.org/packages/fd/05/bed626b9f7bb2322cdbbf7b4bd8f54b1b617b0d2ab2d3547d6e39428a48e/pyzmq-26.2.0.tar.gz", hash = "sha256:070672c258581c8e4f640b5159297580a9974b026043bd4ab0470be9ed324f1f", size = 271975 }
wheels = [
    { url = "https://files.pythonhosted.org/packages/28/2f/78a766c8913ad62b28581777ac4ede50c6d9f249d39c2963e279524a1bbe/pyzmq-26.2.0-cp312-cp312-macosx_10_15_universal2.whl", hash = "sha256:ded0fc7d90fe93ae0b18059930086c51e640cdd3baebdc783a695c77f123dcd9", size = 1343105 },
    { url = "https://files.pythonhosted.org/packages/b7/9c/4b1e2d3d4065be715e007fe063ec7885978fad285f87eae1436e6c3201f4/pyzmq-26.2.0-cp312-cp312-macosx_10_9_x86_64.whl", hash = "sha256:17bf5a931c7f6618023cdacc7081f3f266aecb68ca692adac015c383a134ca52", size = 1008365 },
    { url = "https://files.pythonhosted.org/packages/4f/ef/5a23ec689ff36d7625b38d121ef15abfc3631a9aecb417baf7a4245e4124/pyzmq-26.2.0-cp312-cp312-manylinux_2_17_aarch64.manylinux2014_aarch64.whl", hash = "sha256:55cf66647e49d4621a7e20c8d13511ef1fe1efbbccf670811864452487007e08", size = 665923 },
    { url = "https://files.pythonhosted.org/packages/ae/61/d436461a47437d63c6302c90724cf0981883ec57ceb6073873f32172d676/pyzmq-26.2.0-cp312-cp312-manylinux_2_17_i686.manylinux2014_i686.whl", hash = "sha256:4661c88db4a9e0f958c8abc2b97472e23061f0bc737f6f6179d7a27024e1faa5", size = 903400 },
    { url = "https://files.pythonhosted.org/packages/47/42/fc6d35ecefe1739a819afaf6f8e686f7f02a4dd241c78972d316f403474c/pyzmq-26.2.0-cp312-cp312-manylinux_2_17_x86_64.manylinux2014_x86_64.whl", hash = "sha256:ea7f69de383cb47522c9c208aec6dd17697db7875a4674c4af3f8cfdac0bdeae", size = 860034 },
    { url = "https://files.pythonhosted.org/packages/07/3b/44ea6266a6761e9eefaa37d98fabefa112328808ac41aa87b4bbb668af30/pyzmq-26.2.0-cp312-cp312-manylinux_2_28_x86_64.whl", hash = "sha256:7f98f6dfa8b8ccaf39163ce872bddacca38f6a67289116c8937a02e30bbe9711", size = 860579 },
    { url = "https://files.pythonhosted.org/packages/38/6f/4df2014ab553a6052b0e551b37da55166991510f9e1002c89cab7ce3b3f2/pyzmq-26.2.0-cp312-cp312-musllinux_1_1_aarch64.whl", hash = "sha256:e3e0210287329272539eea617830a6a28161fbbd8a3271bf4150ae3e58c5d0e6", size = 1196246 },
    { url = "https://files.pythonhosted.org/packages/38/9d/ee240fc0c9fe9817f0c9127a43238a3e28048795483c403cc10720ddef22/pyzmq-26.2.0-cp312-cp312-musllinux_1_1_i686.whl", hash = "sha256:6b274e0762c33c7471f1a7471d1a2085b1a35eba5cdc48d2ae319f28b6fc4de3", size = 1507441 },
    { url = "https://files.pythonhosted.org/packages/85/4f/01711edaa58d535eac4a26c294c617c9a01f09857c0ce191fd574d06f359/pyzmq-26.2.0-cp312-cp312-musllinux_1_1_x86_64.whl", hash = "sha256:29c6a4635eef69d68a00321e12a7d2559fe2dfccfa8efae3ffb8e91cd0b36a8b", size = 1406498 },
    { url = "https://files.pythonhosted.org/packages/07/18/907134c85c7152f679ed744e73e645b365f3ad571f38bdb62e36f347699a/pyzmq-26.2.0-cp312-cp312-win32.whl", hash = "sha256:989d842dc06dc59feea09e58c74ca3e1678c812a4a8a2a419046d711031f69c7", size = 575533 },
    { url = "https://files.pythonhosted.org/packages/ce/2c/a6f4a20202a4d3c582ad93f95ee78d79bbdc26803495aec2912b17dbbb6c/pyzmq-26.2.0-cp312-cp312-win_amd64.whl", hash = "sha256:2a50625acdc7801bc6f74698c5c583a491c61d73c6b7ea4dee3901bb99adb27a", size = 637768 },
    { url = "https://files.pythonhosted.org/packages/5f/0e/eb16ff731632d30554bf5af4dbba3ffcd04518219d82028aea4ae1b02ca5/pyzmq-26.2.0-cp312-cp312-win_arm64.whl", hash = "sha256:4d29ab8592b6ad12ebbf92ac2ed2bedcfd1cec192d8e559e2e099f648570e19b", size = 540675 },
    { url = "https://files.pythonhosted.org/packages/04/a7/0f7e2f6c126fe6e62dbae0bc93b1bd3f1099cf7fea47a5468defebe3f39d/pyzmq-26.2.0-cp313-cp313-macosx_10_13_x86_64.whl", hash = "sha256:9dd8cd1aeb00775f527ec60022004d030ddc51d783d056e3e23e74e623e33726", size = 1006564 },
    { url = "https://files.pythonhosted.org/packages/31/b6/a187165c852c5d49f826a690857684333a6a4a065af0a6015572d2284f6a/pyzmq-26.2.0-cp313-cp313-macosx_10_15_universal2.whl", hash = "sha256:28c812d9757fe8acecc910c9ac9dafd2ce968c00f9e619db09e9f8f54c3a68a3", size = 1340447 },
    { url = "https://files.pythonhosted.org/packages/68/ba/f4280c58ff71f321602a6e24fd19879b7e79793fb8ab14027027c0fb58ef/pyzmq-26.2.0-cp313-cp313-manylinux_2_17_aarch64.manylinux2014_aarch64.whl", hash = "sha256:4d80b1dd99c1942f74ed608ddb38b181b87476c6a966a88a950c7dee118fdf50", size = 665485 },
    { url = "https://files.pythonhosted.org/packages/77/b5/c987a5c53c7d8704216f29fc3d810b32f156bcea488a940e330e1bcbb88d/pyzmq-26.2.0-cp313-cp313-manylinux_2_17_i686.manylinux2014_i686.whl", hash = "sha256:8c997098cc65e3208eca09303630e84d42718620e83b733d0fd69543a9cab9cb", size = 903484 },
    { url = "https://files.pythonhosted.org/packages/29/c9/07da157d2db18c72a7eccef8e684cefc155b712a88e3d479d930aa9eceba/pyzmq-26.2.0-cp313-cp313-manylinux_2_17_x86_64.manylinux2014_x86_64.whl", hash = "sha256:7ad1bc8d1b7a18497dda9600b12dc193c577beb391beae5cd2349184db40f187", size = 859981 },
    { url = "https://files.pythonhosted.org/packages/43/09/e12501bd0b8394b7d02c41efd35c537a1988da67fc9c745cae9c6c776d31/pyzmq-26.2.0-cp313-cp313-manylinux_2_28_x86_64.whl", hash = "sha256:bea2acdd8ea4275e1278350ced63da0b166421928276c7c8e3f9729d7402a57b", size = 860334 },
    { url = "https://files.pythonhosted.org/packages/eb/ff/f5ec1d455f8f7385cc0a8b2acd8c807d7fade875c14c44b85c1bddabae21/pyzmq-26.2.0-cp313-cp313-musllinux_1_1_aarch64.whl", hash = "sha256:23f4aad749d13698f3f7b64aad34f5fc02d6f20f05999eebc96b89b01262fb18", size = 1196179 },
    { url = "https://files.pythonhosted.org/packages/ec/8a/bb2ac43295b1950fe436a81fc5b298be0b96ac76fb029b514d3ed58f7b27/pyzmq-26.2.0-cp313-cp313-musllinux_1_1_i686.whl", hash = "sha256:a4f96f0d88accc3dbe4a9025f785ba830f968e21e3e2c6321ccdfc9aef755115", size = 1507668 },
    { url = "https://files.pythonhosted.org/packages/a9/49/dbc284ebcfd2dca23f6349227ff1616a7ee2c4a35fe0a5d6c3deff2b4fed/pyzmq-26.2.0-cp313-cp313-musllinux_1_1_x86_64.whl", hash = "sha256:ced65e5a985398827cc9276b93ef6dfabe0273c23de8c7931339d7e141c2818e", size = 1406539 },
    { url = "https://files.pythonhosted.org/packages/00/68/093cdce3fe31e30a341d8e52a1ad86392e13c57970d722c1f62a1d1a54b6/pyzmq-26.2.0-cp313-cp313-win32.whl", hash = "sha256:31507f7b47cc1ead1f6e86927f8ebb196a0bab043f6345ce070f412a59bf87b5", size = 575567 },
    { url = "https://files.pythonhosted.org/packages/92/ae/6cc4657148143412b5819b05e362ae7dd09fb9fe76e2a539dcff3d0386bc/pyzmq-26.2.0-cp313-cp313-win_amd64.whl", hash = "sha256:70fc7fcf0410d16ebdda9b26cbd8bf8d803d220a7f3522e060a69a9c87bf7bad", size = 637551 },
    { url = "https://files.pythonhosted.org/packages/6c/67/fbff102e201688f97c8092e4c3445d1c1068c2f27bbd45a578df97ed5f94/pyzmq-26.2.0-cp313-cp313-win_arm64.whl", hash = "sha256:c3789bd5768ab5618ebf09cef6ec2b35fed88709b104351748a63045f0ff9797", size = 540378 },
    { url = "https://files.pythonhosted.org/packages/3f/fe/2d998380b6e0122c6c4bdf9b6caf490831e5f5e2d08a203b5adff060c226/pyzmq-26.2.0-cp313-cp313t-macosx_10_13_x86_64.whl", hash = "sha256:034da5fc55d9f8da09015d368f519478a52675e558c989bfcb5cf6d4e16a7d2a", size = 1007378 },
    { url = "https://files.pythonhosted.org/packages/4a/f4/30d6e7157f12b3a0390bde94d6a8567cdb88846ed068a6e17238a4ccf600/pyzmq-26.2.0-cp313-cp313t-macosx_10_15_universal2.whl", hash = "sha256:c92d73464b886931308ccc45b2744e5968cbaade0b1d6aeb40d8ab537765f5bc", size = 1329532 },
    { url = "https://files.pythonhosted.org/packages/82/86/3fe917870e15ee1c3ad48229a2a64458e36036e64b4afa9659045d82bfa8/pyzmq-26.2.0-cp313-cp313t-manylinux_2_17_aarch64.manylinux2014_aarch64.whl", hash = "sha256:794a4562dcb374f7dbbfb3f51d28fb40123b5a2abadee7b4091f93054909add5", size = 653242 },
    { url = "https://files.pythonhosted.org/packages/50/2d/242e7e6ef6c8c19e6cb52d095834508cd581ffb925699fd3c640cdc758f1/pyzmq-26.2.0-cp313-cp313t-manylinux_2_17_i686.manylinux2014_i686.whl", hash = "sha256:aee22939bb6075e7afededabad1a56a905da0b3c4e3e0c45e75810ebe3a52672", size = 888404 },
    { url = "https://files.pythonhosted.org/packages/ac/11/7270566e1f31e4ea73c81ec821a4b1688fd551009a3d2bab11ec66cb1e8f/pyzmq-26.2.0-cp313-cp313t-manylinux_2_17_x86_64.manylinux2014_x86_64.whl", hash = "sha256:2ae90ff9dad33a1cfe947d2c40cb9cb5e600d759ac4f0fd22616ce6540f72797", size = 845858 },
    { url = "https://files.pythonhosted.org/packages/91/d5/72b38fbc69867795c8711bdd735312f9fef1e3d9204e2f63ab57085434b9/pyzmq-26.2.0-cp313-cp313t-manylinux_2_28_x86_64.whl", hash = "sha256:43a47408ac52647dfabbc66a25b05b6a61700b5165807e3fbd40063fcaf46386", size = 847375 },
    { url = "https://files.pythonhosted.org/packages/dd/9a/10ed3c7f72b4c24e719c59359fbadd1a27556a28b36cdf1cd9e4fb7845d5/pyzmq-26.2.0-cp313-cp313t-musllinux_1_1_aarch64.whl", hash = "sha256:25bf2374a2a8433633c65ccb9553350d5e17e60c8eb4de4d92cc6bd60f01d306", size = 1183489 },
    { url = "https://files.pythonhosted.org/packages/72/2d/8660892543fabf1fe41861efa222455811adac9f3c0818d6c3170a1153e3/pyzmq-26.2.0-cp313-cp313t-musllinux_1_1_i686.whl", hash = "sha256:007137c9ac9ad5ea21e6ad97d3489af654381324d5d3ba614c323f60dab8fae6", size = 1492932 },
    { url = "https://files.pythonhosted.org/packages/7b/d6/32fd69744afb53995619bc5effa2a405ae0d343cd3e747d0fbc43fe894ee/pyzmq-26.2.0-cp313-cp313t-musllinux_1_1_x86_64.whl", hash = "sha256:470d4a4f6d48fb34e92d768b4e8a5cc3780db0d69107abf1cd7ff734b9766eb0", size = 1392485 },
]

[[package]]
name = "referencing"
version = "0.35.1"
source = { registry = "https://pypi.org/simple" }
dependencies = [
    { name = "attrs" },
    { name = "rpds-py" },
]
sdist = { url = "https://files.pythonhosted.org/packages/99/5b/73ca1f8e72fff6fa52119dbd185f73a907b1989428917b24cff660129b6d/referencing-0.35.1.tar.gz", hash = "sha256:25b42124a6c8b632a425174f24087783efb348a6f1e0008e63cd4466fedf703c", size = 62991 }
wheels = [
    { url = "https://files.pythonhosted.org/packages/b7/59/2056f61236782a2c86b33906c025d4f4a0b17be0161b63b70fd9e8775d36/referencing-0.35.1-py3-none-any.whl", hash = "sha256:eda6d3234d62814d1c64e305c1331c9a3a6132da475ab6382eaa997b21ee75de", size = 26684 },
]

[[package]]
name = "regex"
version = "2024.9.11"
source = { registry = "https://pypi.org/simple" }
sdist = { url = "https://files.pythonhosted.org/packages/f9/38/148df33b4dbca3bd069b963acab5e0fa1a9dbd6820f8c322d0dd6faeff96/regex-2024.9.11.tar.gz", hash = "sha256:6c188c307e8433bcb63dc1915022deb553b4203a70722fc542c363bf120a01fd", size = 399403 }
wheels = [
    { url = "https://files.pythonhosted.org/packages/6e/92/407531450762bed778eedbde04407f68cbd75d13cee96c6f8d6903d9c6c1/regex-2024.9.11-cp312-cp312-macosx_10_9_universal2.whl", hash = "sha256:b0d0a6c64fcc4ef9c69bd5b3b3626cc3776520a1637d8abaa62b9edc147a58f7", size = 483590 },
    { url = "https://files.pythonhosted.org/packages/8e/a2/048acbc5ae1f615adc6cba36cc45734e679b5f1e4e58c3c77f0ed611d4e2/regex-2024.9.11-cp312-cp312-macosx_10_9_x86_64.whl", hash = "sha256:49b0e06786ea663f933f3710a51e9385ce0cba0ea56b67107fd841a55d56a231", size = 288175 },
    { url = "https://files.pythonhosted.org/packages/8a/ea/909d8620329ab710dfaf7b4adee41242ab7c9b95ea8d838e9bfe76244259/regex-2024.9.11-cp312-cp312-macosx_11_0_arm64.whl", hash = "sha256:5b513b6997a0b2f10e4fd3a1313568e373926e8c252bd76c960f96fd039cd28d", size = 284749 },
    { url = "https://files.pythonhosted.org/packages/ca/fa/521eb683b916389b4975337873e66954e0f6d8f91bd5774164a57b503185/regex-2024.9.11-cp312-cp312-manylinux_2_17_aarch64.manylinux2014_aarch64.whl", hash = "sha256:ee439691d8c23e76f9802c42a95cfeebf9d47cf4ffd06f18489122dbb0a7ad64", size = 795181 },
    { url = "https://files.pythonhosted.org/packages/28/db/63047feddc3280cc242f9c74f7aeddc6ee662b1835f00046f57d5630c827/regex-2024.9.11-cp312-cp312-manylinux_2_17_ppc64le.manylinux2014_ppc64le.whl", hash = "sha256:a8f877c89719d759e52783f7fe6e1c67121076b87b40542966c02de5503ace42", size = 835842 },
    { url = "https://files.pythonhosted.org/packages/e3/94/86adc259ff8ec26edf35fcca7e334566c1805c7493b192cb09679f9c3dee/regex-2024.9.11-cp312-cp312-manylinux_2_17_s390x.manylinux2014_s390x.whl", hash = "sha256:23b30c62d0f16827f2ae9f2bb87619bc4fba2044911e2e6c2eb1af0161cdb766", size = 823533 },
    { url = "https://files.pythonhosted.org/packages/29/52/84662b6636061277cb857f658518aa7db6672bc6d1a3f503ccd5aefc581e/regex-2024.9.11-cp312-cp312-manylinux_2_17_x86_64.manylinux2014_x86_64.whl", hash = "sha256:85ab7824093d8f10d44330fe1e6493f756f252d145323dd17ab6b48733ff6c0a", size = 797037 },
    { url = "https://files.pythonhosted.org/packages/c3/2a/cd4675dd987e4a7505f0364a958bc41f3b84942de9efaad0ef9a2646681c/regex-2024.9.11-cp312-cp312-manylinux_2_5_i686.manylinux1_i686.manylinux_2_17_i686.manylinux2014_i686.whl", hash = "sha256:8dee5b4810a89447151999428fe096977346cf2f29f4d5e29609d2e19e0199c9", size = 784106 },
    { url = "https://files.pythonhosted.org/packages/6f/75/3ea7ec29de0bbf42f21f812f48781d41e627d57a634f3f23947c9a46e303/regex-2024.9.11-cp312-cp312-musllinux_1_2_aarch64.whl", hash = "sha256:98eeee2f2e63edae2181c886d7911ce502e1292794f4c5ee71e60e23e8d26b5d", size = 782468 },
    { url = "https://files.pythonhosted.org/packages/d3/67/15519d69b52c252b270e679cb578e22e0c02b8dd4e361f2b04efcc7f2335/regex-2024.9.11-cp312-cp312-musllinux_1_2_i686.whl", hash = "sha256:57fdd2e0b2694ce6fc2e5ccf189789c3e2962916fb38779d3e3521ff8fe7a822", size = 790324 },
    { url = "https://files.pythonhosted.org/packages/9c/71/eff77d3fe7ba08ab0672920059ec30d63fa7e41aa0fb61c562726e9bd721/regex-2024.9.11-cp312-cp312-musllinux_1_2_ppc64le.whl", hash = "sha256:d552c78411f60b1fdaafd117a1fca2f02e562e309223b9d44b7de8be451ec5e0", size = 860214 },
    { url = "https://files.pythonhosted.org/packages/81/11/e1bdf84a72372e56f1ea4b833dd583b822a23138a616ace7ab57a0e11556/regex-2024.9.11-cp312-cp312-musllinux_1_2_s390x.whl", hash = "sha256:a0b2b80321c2ed3fcf0385ec9e51a12253c50f146fddb2abbb10f033fe3d049a", size = 859420 },
    { url = "https://files.pythonhosted.org/packages/ea/75/9753e9dcebfa7c3645563ef5c8a58f3a47e799c872165f37c55737dadd3e/regex-2024.9.11-cp312-cp312-musllinux_1_2_x86_64.whl", hash = "sha256:18406efb2f5a0e57e3a5881cd9354c1512d3bb4f5c45d96d110a66114d84d23a", size = 787333 },
    { url = "https://files.pythonhosted.org/packages/bc/4e/ba1cbca93141f7416624b3ae63573e785d4bc1834c8be44a8f0747919eca/regex-2024.9.11-cp312-cp312-win32.whl", hash = "sha256:e464b467f1588e2c42d26814231edecbcfe77f5ac414d92cbf4e7b55b2c2a776", size = 262058 },
    { url = "https://files.pythonhosted.org/packages/6e/16/efc5f194778bf43e5888209e5cec4b258005d37c613b67ae137df3b89c53/regex-2024.9.11-cp312-cp312-win_amd64.whl", hash = "sha256:9e8719792ca63c6b8340380352c24dcb8cd7ec49dae36e963742a275dfae6009", size = 273526 },
    { url = "https://files.pythonhosted.org/packages/93/0a/d1c6b9af1ff1e36832fe38d74d5c5bab913f2bdcbbd6bc0e7f3ce8b2f577/regex-2024.9.11-cp313-cp313-macosx_10_13_universal2.whl", hash = "sha256:c157bb447303070f256e084668b702073db99bbb61d44f85d811025fcf38f784", size = 483376 },
    { url = "https://files.pythonhosted.org/packages/a4/42/5910a050c105d7f750a72dcb49c30220c3ae4e2654e54aaaa0e9bc0584cb/regex-2024.9.11-cp313-cp313-macosx_10_13_x86_64.whl", hash = "sha256:4db21ece84dfeefc5d8a3863f101995de646c6cb0536952c321a2650aa202c36", size = 288112 },
    { url = "https://files.pythonhosted.org/packages/8d/56/0c262aff0e9224fa7ffce47b5458d373f4d3e3ff84e99b5ff0cb15e0b5b2/regex-2024.9.11-cp313-cp313-macosx_11_0_arm64.whl", hash = "sha256:220e92a30b426daf23bb67a7962900ed4613589bab80382be09b48896d211e92", size = 284608 },
    { url = "https://files.pythonhosted.org/packages/b9/54/9fe8f9aec5007bbbbce28ba3d2e3eaca425f95387b7d1e84f0d137d25237/regex-2024.9.11-cp313-cp313-manylinux_2_17_aarch64.manylinux2014_aarch64.whl", hash = "sha256:eb1ae19e64c14c7ec1995f40bd932448713d3c73509e82d8cd7744dc00e29e86", size = 795337 },
    { url = "https://files.pythonhosted.org/packages/b2/e7/6b2f642c3cded271c4f16cc4daa7231be544d30fe2b168e0223724b49a61/regex-2024.9.11-cp313-cp313-manylinux_2_17_ppc64le.manylinux2014_ppc64le.whl", hash = "sha256:f47cd43a5bfa48f86925fe26fbdd0a488ff15b62468abb5d2a1e092a4fb10e85", size = 835848 },
    { url = "https://files.pythonhosted.org/packages/cd/9e/187363bdf5d8c0e4662117b92aa32bf52f8f09620ae93abc7537d96d3311/regex-2024.9.11-cp313-cp313-manylinux_2_17_s390x.manylinux2014_s390x.whl", hash = "sha256:9d4a76b96f398697fe01117093613166e6aa8195d63f1b4ec3f21ab637632963", size = 823503 },
    { url = "https://files.pythonhosted.org/packages/f8/10/601303b8ee93589f879664b0cfd3127949ff32b17f9b6c490fb201106c4d/regex-2024.9.11-cp313-cp313-manylinux_2_17_x86_64.manylinux2014_x86_64.whl", hash = "sha256:0ea51dcc0835eea2ea31d66456210a4e01a076d820e9039b04ae8d17ac11dee6", size = 797049 },
    { url = "https://files.pythonhosted.org/packages/ef/1c/ea200f61ce9f341763f2717ab4daebe4422d83e9fd4ac5e33435fd3a148d/regex-2024.9.11-cp313-cp313-manylinux_2_5_i686.manylinux1_i686.manylinux_2_17_i686.manylinux2014_i686.whl", hash = "sha256:b7aaa315101c6567a9a45d2839322c51c8d6e81f67683d529512f5bcfb99c802", size = 784144 },
    { url = "https://files.pythonhosted.org/packages/d8/5c/d2429be49ef3292def7688401d3deb11702c13dcaecdc71d2b407421275b/regex-2024.9.11-cp313-cp313-musllinux_1_2_aarch64.whl", hash = "sha256:c57d08ad67aba97af57a7263c2d9006d5c404d721c5f7542f077f109ec2a4a29", size = 782483 },
    { url = "https://files.pythonhosted.org/packages/12/d9/cbc30f2ff7164f3b26a7760f87c54bf8b2faed286f60efd80350a51c5b99/regex-2024.9.11-cp313-cp313-musllinux_1_2_i686.whl", hash = "sha256:f8404bf61298bb6f8224bb9176c1424548ee1181130818fcd2cbffddc768bed8", size = 790320 },
    { url = "https://files.pythonhosted.org/packages/19/1d/43ed03a236313639da5a45e61bc553c8d41e925bcf29b0f8ecff0c2c3f25/regex-2024.9.11-cp313-cp313-musllinux_1_2_ppc64le.whl", hash = "sha256:dd4490a33eb909ef5078ab20f5f000087afa2a4daa27b4c072ccb3cb3050ad84", size = 860435 },
    { url = "https://files.pythonhosted.org/packages/34/4f/5d04da61c7c56e785058a46349f7285ae3ebc0726c6ea7c5c70600a52233/regex-2024.9.11-cp313-cp313-musllinux_1_2_s390x.whl", hash = "sha256:eee9130eaad130649fd73e5cd92f60e55708952260ede70da64de420cdcad554", size = 859571 },
    { url = "https://files.pythonhosted.org/packages/12/7f/8398c8155a3c70703a8e91c29532558186558e1aea44144b382faa2a6f7a/regex-2024.9.11-cp313-cp313-musllinux_1_2_x86_64.whl", hash = "sha256:6a2644a93da36c784e546de579ec1806bfd2763ef47babc1b03d765fe560c9f8", size = 787398 },
    { url = "https://files.pythonhosted.org/packages/58/3a/f5903977647a9a7e46d5535e9e96c194304aeeca7501240509bde2f9e17f/regex-2024.9.11-cp313-cp313-win32.whl", hash = "sha256:e997fd30430c57138adc06bba4c7c2968fb13d101e57dd5bb9355bf8ce3fa7e8", size = 262035 },
    { url = "https://files.pythonhosted.org/packages/ff/80/51ba3a4b7482f6011095b3a036e07374f64de180b7d870b704ed22509002/regex-2024.9.11-cp313-cp313-win_amd64.whl", hash = "sha256:042c55879cfeb21a8adacc84ea347721d3d83a159da6acdf1116859e2427c43f", size = 273510 },
]

[[package]]
name = "requests"
version = "2.32.3"
source = { registry = "https://pypi.org/simple" }
dependencies = [
    { name = "certifi" },
    { name = "charset-normalizer" },
    { name = "idna" },
    { name = "urllib3" },
]
sdist = { url = "https://files.pythonhosted.org/packages/63/70/2bf7780ad2d390a8d301ad0b550f1581eadbd9a20f896afe06353c2a2913/requests-2.32.3.tar.gz", hash = "sha256:55365417734eb18255590a9ff9eb97e9e1da868d4ccd6402399eaf68af20a760", size = 131218 }
wheels = [
    { url = "https://files.pythonhosted.org/packages/f9/9b/335f9764261e915ed497fcdeb11df5dfd6f7bf257d4a6a2a686d80da4d54/requests-2.32.3-py3-none-any.whl", hash = "sha256:70761cfe03c773ceb22aa2f671b4757976145175cdfca038c02654d061d6dcc6", size = 64928 },
]

[[package]]
name = "rfc3339-validator"
version = "0.1.4"
source = { registry = "https://pypi.org/simple" }
dependencies = [
    { name = "six" },
]
sdist = { url = "https://files.pythonhosted.org/packages/28/ea/a9387748e2d111c3c2b275ba970b735e04e15cdb1eb30693b6b5708c4dbd/rfc3339_validator-0.1.4.tar.gz", hash = "sha256:138a2abdf93304ad60530167e51d2dfb9549521a836871b88d7f4695d0022f6b", size = 5513 }
wheels = [
    { url = "https://files.pythonhosted.org/packages/7b/44/4e421b96b67b2daff264473f7465db72fbdf36a07e05494f50300cc7b0c6/rfc3339_validator-0.1.4-py2.py3-none-any.whl", hash = "sha256:24f6ec1eda14ef823da9e36ec7113124b39c04d50a4d3d3a3c2859577e7791fa", size = 3490 },
]

[[package]]
name = "rfc3986-validator"
version = "0.1.1"
source = { registry = "https://pypi.org/simple" }
sdist = { url = "https://files.pythonhosted.org/packages/da/88/f270de456dd7d11dcc808abfa291ecdd3f45ff44e3b549ffa01b126464d0/rfc3986_validator-0.1.1.tar.gz", hash = "sha256:3d44bde7921b3b9ec3ae4e3adca370438eccebc676456449b145d533b240d055", size = 6760 }
wheels = [
    { url = "https://files.pythonhosted.org/packages/9e/51/17023c0f8f1869d8806b979a2bffa3f861f26a3f1a66b094288323fba52f/rfc3986_validator-0.1.1-py2.py3-none-any.whl", hash = "sha256:2f235c432ef459970b4306369336b9d5dbdda31b510ca1e327636e01f528bfa9", size = 4242 },
]

[[package]]
name = "rich"
version = "13.8.0"
source = { registry = "https://pypi.org/simple" }
dependencies = [
    { name = "markdown-it-py" },
    { name = "pygments" },
]
sdist = { url = "https://files.pythonhosted.org/packages/cf/60/5959113cae0ce512cf246a6871c623117330105a0d5f59b4e26138f2c9cc/rich-13.8.0.tar.gz", hash = "sha256:a5ac1f1cd448ade0d59cc3356f7db7a7ccda2c8cbae9c7a90c28ff463d3e91f4", size = 222072 }
wheels = [
    { url = "https://files.pythonhosted.org/packages/c7/d9/c2a126eeae791e90ea099d05cb0515feea3688474b978343f3cdcfe04523/rich-13.8.0-py3-none-any.whl", hash = "sha256:2e85306a063b9492dffc86278197a60cbece75bcb766022f3436f567cae11bdc", size = 241597 },
]

[[package]]
name = "rpds-py"
version = "0.20.0"
source = { registry = "https://pypi.org/simple" }
sdist = { url = "https://files.pythonhosted.org/packages/55/64/b693f262791b818880d17268f3f8181ef799b0d187f6f731b1772e05a29a/rpds_py-0.20.0.tar.gz", hash = "sha256:d72a210824facfdaf8768cf2d7ca25a042c30320b3020de2fa04640920d4e121", size = 25814 }
wheels = [
    { url = "https://files.pythonhosted.org/packages/89/b7/f9682c5cc37fcc035f4a0fc33c1fe92ec9cbfdee0cdfd071cf948f53e0df/rpds_py-0.20.0-cp312-cp312-macosx_10_12_x86_64.whl", hash = "sha256:a84ab91cbe7aab97f7446652d0ed37d35b68a465aeef8fc41932a9d7eee2c1a6", size = 321468 },
    { url = "https://files.pythonhosted.org/packages/b8/ad/fc82be4eaceb8d444cb6fc1956ce972b3a0795104279de05e0e4131d0a47/rpds_py-0.20.0-cp312-cp312-macosx_11_0_arm64.whl", hash = "sha256:56e27147a5a4c2c21633ff8475d185734c0e4befd1c989b5b95a5d0db699b21b", size = 313062 },
    { url = "https://files.pythonhosted.org/packages/0e/1c/6039e80b13a08569a304dc13476dc986352dca4598e909384db043b4e2bb/rpds_py-0.20.0-cp312-cp312-manylinux_2_17_aarch64.manylinux2014_aarch64.whl", hash = "sha256:2580b0c34583b85efec8c5c5ec9edf2dfe817330cc882ee972ae650e7b5ef739", size = 370168 },
    { url = "https://files.pythonhosted.org/packages/dc/c9/5b9aa35acfb58946b4b785bc8e700ac313669e02fb100f3efa6176a83e81/rpds_py-0.20.0-cp312-cp312-manylinux_2_17_armv7l.manylinux2014_armv7l.whl", hash = "sha256:b80d4a7900cf6b66bb9cee5c352b2d708e29e5a37fe9bf784fa97fc11504bf6c", size = 371376 },
    { url = "https://files.pythonhosted.org/packages/7b/dd/0e0dbeb70d8a5357d2814764d467ded98d81d90d3570de4fb05ec7224f6b/rpds_py-0.20.0-cp312-cp312-manylinux_2_17_ppc64le.manylinux2014_ppc64le.whl", hash = "sha256:50eccbf054e62a7b2209b28dc7a22d6254860209d6753e6b78cfaeb0075d7bee", size = 397200 },
    { url = "https://files.pythonhosted.org/packages/e4/da/a47d931eb688ccfd77a7389e45935c79c41e8098d984d87335004baccb1d/rpds_py-0.20.0-cp312-cp312-manylinux_2_17_s390x.manylinux2014_s390x.whl", hash = "sha256:49a8063ea4296b3a7e81a5dfb8f7b2d73f0b1c20c2af401fb0cdf22e14711a96", size = 426824 },
    { url = "https://files.pythonhosted.org/packages/0f/f7/a59a673594e6c2ff2dbc44b00fd4ecdec2fc399bb6a7bd82d612699a0121/rpds_py-0.20.0-cp312-cp312-manylinux_2_17_x86_64.manylinux2014_x86_64.whl", hash = "sha256:ea438162a9fcbee3ecf36c23e6c68237479f89f962f82dae83dc15feeceb37e4", size = 357967 },
    { url = "https://files.pythonhosted.org/packages/5f/61/3ba1905396b2cb7088f9503a460b87da33452da54d478cb9241f6ad16d00/rpds_py-0.20.0-cp312-cp312-manylinux_2_5_i686.manylinux1_i686.whl", hash = "sha256:18d7585c463087bddcfa74c2ba267339f14f2515158ac4db30b1f9cbdb62c8ef", size = 378905 },
    { url = "https://files.pythonhosted.org/packages/08/31/6d0df9356b4edb0a3a077f1ef714e25ad21f9f5382fc490c2383691885ea/rpds_py-0.20.0-cp312-cp312-musllinux_1_2_aarch64.whl", hash = "sha256:d4c7d1a051eeb39f5c9547e82ea27cbcc28338482242e3e0b7768033cb083821", size = 546348 },
    { url = "https://files.pythonhosted.org/packages/ae/15/d33c021de5cb793101df9961c3c746dfc476953dbbf5db337d8010dffd4e/rpds_py-0.20.0-cp312-cp312-musllinux_1_2_i686.whl", hash = "sha256:e4df1e3b3bec320790f699890d41c59d250f6beda159ea3c44c3f5bac1976940", size = 553152 },
    { url = "https://files.pythonhosted.org/packages/70/2d/5536d28c507a4679179ab15aa0049440e4d3dd6752050fa0843ed11e9354/rpds_py-0.20.0-cp312-cp312-musllinux_1_2_x86_64.whl", hash = "sha256:2cf126d33a91ee6eedc7f3197b53e87a2acdac63602c0f03a02dd69e4b138174", size = 528807 },
    { url = "https://files.pythonhosted.org/packages/e3/62/7ebe6ec0d3dd6130921f8cffb7e34afb7f71b3819aa0446a24c5e81245ec/rpds_py-0.20.0-cp312-none-win32.whl", hash = "sha256:8bc7690f7caee50b04a79bf017a8d020c1f48c2a1077ffe172abec59870f1139", size = 200993 },
    { url = "https://files.pythonhosted.org/packages/ec/2f/b938864d66b86a6e4acadefdc56de75ef56f7cafdfd568a6464605457bd5/rpds_py-0.20.0-cp312-none-win_amd64.whl", hash = "sha256:0e13e6952ef264c40587d510ad676a988df19adea20444c2b295e536457bc585", size = 214458 },
    { url = "https://files.pythonhosted.org/packages/99/32/43b919a0a423c270a838ac2726b1c7168b946f2563fd99a51aaa9692d00f/rpds_py-0.20.0-cp313-cp313-macosx_10_12_x86_64.whl", hash = "sha256:aa9a0521aeca7d4941499a73ad7d4f8ffa3d1affc50b9ea11d992cd7eff18a29", size = 321465 },
    { url = "https://files.pythonhosted.org/packages/58/a9/c4d899cb28e9e47b0ff12462e8f827381f243176036f17bef9c1604667f2/rpds_py-0.20.0-cp313-cp313-macosx_11_0_arm64.whl", hash = "sha256:4a1f1d51eccb7e6c32ae89243cb352389228ea62f89cd80823ea7dd1b98e0b91", size = 312900 },
    { url = "https://files.pythonhosted.org/packages/8f/90/9e51670575b5dfaa8c823369ef7d943087bfb73d4f124a99ad6ef19a2b26/rpds_py-0.20.0-cp313-cp313-manylinux_2_17_aarch64.manylinux2014_aarch64.whl", hash = "sha256:8a86a9b96070674fc88b6f9f71a97d2c1d3e5165574615d1f9168ecba4cecb24", size = 370973 },
    { url = "https://files.pythonhosted.org/packages/fc/c1/523f2a03f853fc0d4c1acbef161747e9ab7df0a8abf6236106e333540921/rpds_py-0.20.0-cp313-cp313-manylinux_2_17_armv7l.manylinux2014_armv7l.whl", hash = "sha256:6c8ef2ebf76df43f5750b46851ed1cdf8f109d7787ca40035fe19fbdc1acc5a7", size = 370890 },
    { url = "https://files.pythonhosted.org/packages/51/ca/2458a771f16b0931de4d384decbe43016710bc948036c8f4562d6e063437/rpds_py-0.20.0-cp313-cp313-manylinux_2_17_ppc64le.manylinux2014_ppc64le.whl", hash = "sha256:b74b25f024b421d5859d156750ea9a65651793d51b76a2e9238c05c9d5f203a9", size = 397174 },
    { url = "https://files.pythonhosted.org/packages/00/7d/6e06807f6305ea2408b364efb0eef83a6e21b5e7b5267ad6b473b9a7e416/rpds_py-0.20.0-cp313-cp313-manylinux_2_17_s390x.manylinux2014_s390x.whl", hash = "sha256:57eb94a8c16ab08fef6404301c38318e2c5a32216bf5de453e2714c964c125c8", size = 426449 },
    { url = "https://files.pythonhosted.org/packages/8c/d1/6c9e65260a819a1714510a7d69ac1d68aa23ee9ce8a2d9da12187263c8fc/rpds_py-0.20.0-cp313-cp313-manylinux_2_17_x86_64.manylinux2014_x86_64.whl", hash = "sha256:e1940dae14e715e2e02dfd5b0f64a52e8374a517a1e531ad9412319dc3ac7879", size = 357698 },
    { url = "https://files.pythonhosted.org/packages/5d/fb/ecea8b5286d2f03eec922be7173a03ed17278944f7c124348f535116db15/rpds_py-0.20.0-cp313-cp313-manylinux_2_5_i686.manylinux1_i686.whl", hash = "sha256:d20277fd62e1b992a50c43f13fbe13277a31f8c9f70d59759c88f644d66c619f", size = 378530 },
    { url = "https://files.pythonhosted.org/packages/e3/e3/ac72f858957f52a109c588589b73bd2fad4a0fc82387fb55fb34aeb0f9cd/rpds_py-0.20.0-cp313-cp313-musllinux_1_2_aarch64.whl", hash = "sha256:06db23d43f26478303e954c34c75182356ca9aa7797d22c5345b16871ab9c45c", size = 545753 },
    { url = "https://files.pythonhosted.org/packages/b2/a4/a27683b519d5fc98e4390a3b130117d80fd475c67aeda8aac83c0e8e326a/rpds_py-0.20.0-cp313-cp313-musllinux_1_2_i686.whl", hash = "sha256:b2a5db5397d82fa847e4c624b0c98fe59d2d9b7cf0ce6de09e4d2e80f8f5b3f2", size = 552443 },
    { url = "https://files.pythonhosted.org/packages/a1/ed/c074d248409b4432b1ccb2056974175fa0af2d1bc1f9c21121f80a358fa3/rpds_py-0.20.0-cp313-cp313-musllinux_1_2_x86_64.whl", hash = "sha256:5a35df9f5548fd79cb2f52d27182108c3e6641a4feb0f39067911bf2adaa3e57", size = 528380 },
    { url = "https://files.pythonhosted.org/packages/d5/bd/04caf938895d2d78201e89c0c8a94dfd9990c34a19ff52fb01d0912343e3/rpds_py-0.20.0-cp313-none-win32.whl", hash = "sha256:fd2d84f40633bc475ef2d5490b9c19543fbf18596dcb1b291e3a12ea5d722f7a", size = 200540 },
    { url = "https://files.pythonhosted.org/packages/95/cc/109eb8b9863680411ae703664abacaa035820c7755acc9686d5dd02cdd2e/rpds_py-0.20.0-cp313-none-win_amd64.whl", hash = "sha256:9bc2d153989e3216b0559251b0c260cfd168ec78b1fac33dd485750a228db5a2", size = 214111 },
]

[[package]]
name = "rsa"
version = "4.9"
source = { registry = "https://pypi.org/simple" }
dependencies = [
    { name = "pyasn1" },
]
sdist = { url = "https://files.pythonhosted.org/packages/aa/65/7d973b89c4d2351d7fb232c2e452547ddfa243e93131e7cfa766da627b52/rsa-4.9.tar.gz", hash = "sha256:e38464a49c6c85d7f1351b0126661487a7e0a14a50f1675ec50eb34d4f20ef21", size = 29711 }
wheels = [
    { url = "https://files.pythonhosted.org/packages/49/97/fa78e3d2f65c02c8e1268b9aba606569fe97f6c8f7c2d74394553347c145/rsa-4.9-py3-none-any.whl", hash = "sha256:90260d9058e514786967344d0ef75fa8727eed8a7d2e43ce9f4bcf1b536174f7", size = 34315 },
]

[[package]]
name = "ruff"
version = "0.6.3"
source = { registry = "https://pypi.org/simple" }
sdist = { url = "https://files.pythonhosted.org/packages/5d/f9/0b32e5d1c6f957df49398cd882a011e9488fcbca0d6acfeeea50ccd37a4d/ruff-0.6.3.tar.gz", hash = "sha256:183b99e9edd1ef63be34a3b51fee0a9f4ab95add123dbf89a71f7b1f0c991983", size = 2463514 }
wheels = [
    { url = "https://files.pythonhosted.org/packages/72/68/1da6a1e39a03a229ea57c511691d6225072759cc7764206c3f0989521194/ruff-0.6.3-py3-none-linux_armv6l.whl", hash = "sha256:97f58fda4e309382ad30ede7f30e2791d70dd29ea17f41970119f55bdb7a45c3", size = 9696928 },
    { url = "https://files.pythonhosted.org/packages/6e/59/3b8b1d3a4271c6eb6ceecd3cef19a6d881639a0f18ad651563d6f619aaae/ruff-0.6.3-py3-none-macosx_10_12_x86_64.whl", hash = "sha256:3b061e49b5cf3a297b4d1c27ac5587954ccb4ff601160d3d6b2f70b1622194dc", size = 9448462 },
    { url = "https://files.pythonhosted.org/packages/35/4f/b942ecb8bbebe53aa9b33e9b96df88acd50b70adaaed3070f1d92131a1cb/ruff-0.6.3-py3-none-macosx_11_0_arm64.whl", hash = "sha256:34e2824a13bb8c668c71c1760a6ac7d795ccbd8d38ff4a0d8471fdb15de910b1", size = 9176190 },
    { url = "https://files.pythonhosted.org/packages/a0/20/b0bcb29d4ee437f3567b73b6905c034e2e94d29b9b826c66daecc1cf6388/ruff-0.6.3-py3-none-manylinux_2_17_aarch64.manylinux2014_aarch64.whl", hash = "sha256:bddfbb8d63c460f4b4128b6a506e7052bad4d6f3ff607ebbb41b0aa19c2770d1", size = 10108892 },
    { url = "https://files.pythonhosted.org/packages/9c/e3/211bc759f424e8823a9937e0f678695ca02113c621dfde1fa756f9f26f6d/ruff-0.6.3-py3-none-manylinux_2_17_armv7l.manylinux2014_armv7l.whl", hash = "sha256:ced3eeb44df75353e08ab3b6a9e113b5f3f996bea48d4f7c027bc528ba87b672", size = 9476471 },
    { url = "https://files.pythonhosted.org/packages/b2/a3/2ec35a2d7a554364864206f0e46812b92a074ad8a014b923d821ead532aa/ruff-0.6.3-py3-none-manylinux_2_17_i686.manylinux2014_i686.whl", hash = "sha256:47021dff5445d549be954eb275156dfd7c37222acc1e8014311badcb9b4ec8c1", size = 10294802 },
    { url = "https://files.pythonhosted.org/packages/03/8b/56ef687b3489c88886dea48c78fb4969b6b65f18007d0ac450070edd1f58/ruff-0.6.3-py3-none-manylinux_2_17_ppc64.manylinux2014_ppc64.whl", hash = "sha256:7d7bd20dc07cebd68cc8bc7b3f5ada6d637f42d947c85264f94b0d1cd9d87384", size = 11022372 },
    { url = "https://files.pythonhosted.org/packages/a5/21/327d147feb442adb88975e81e2263102789eba9ad2afa102c661912a482f/ruff-0.6.3-py3-none-manylinux_2_17_ppc64le.manylinux2014_ppc64le.whl", hash = "sha256:500f166d03fc6d0e61c8e40a3ff853fa8a43d938f5d14c183c612df1b0d6c58a", size = 10596596 },
    { url = "https://files.pythonhosted.org/packages/6c/86/ff386de63729da3e08c8099c57f577a00ec9f3eea711b23ac07cf3588dc5/ruff-0.6.3-py3-none-manylinux_2_17_s390x.manylinux2014_s390x.whl", hash = "sha256:42844ff678f9b976366b262fa2d1d1a3fe76f6e145bd92c84e27d172e3c34500", size = 11572830 },
    { url = "https://files.pythonhosted.org/packages/38/5d/b33284c108e3f315ddd09b70296fd76bd28ecf8965a520bc93f3bbd8ac40/ruff-0.6.3-py3-none-manylinux_2_17_x86_64.manylinux2014_x86_64.whl", hash = "sha256:70452a10eb2d66549de8e75f89ae82462159855e983ddff91bc0bce6511d0470", size = 10262577 },
    { url = "https://files.pythonhosted.org/packages/29/99/9cdfad0d7f460e66567236eddc691473791afd9aff93a0dfcdef0462a6c7/ruff-0.6.3-py3-none-musllinux_1_2_aarch64.whl", hash = "sha256:65a533235ed55f767d1fc62193a21cbf9e3329cf26d427b800fdeacfb77d296f", size = 10098751 },
    { url = "https://files.pythonhosted.org/packages/a8/9f/f801a1619f5549e552f1f722f1db57eb39e7e1d83d482133142781d450de/ruff-0.6.3-py3-none-musllinux_1_2_armv7l.whl", hash = "sha256:d2e2c23cef30dc3cbe9cc5d04f2899e7f5e478c40d2e0a633513ad081f7361b5", size = 9563859 },
    { url = "https://files.pythonhosted.org/packages/0b/4d/fb2424faf04ffdb960ae2b3a1d991c5183dd981003de727d2d5cc38abc98/ruff-0.6.3-py3-none-musllinux_1_2_i686.whl", hash = "sha256:d8a136aa7d228975a6aee3dd8bea9b28e2b43e9444aa678fb62aeb1956ff2351", size = 9914291 },
    { url = "https://files.pythonhosted.org/packages/2e/dd/94fddf002a8f6152e8ebfbb51d3f93febc415c1fe694345623c31ce8b33b/ruff-0.6.3-py3-none-musllinux_1_2_x86_64.whl", hash = "sha256:f92fe93bc72e262b7b3f2bba9879897e2d58a989b4714ba6a5a7273e842ad2f8", size = 10331549 },
    { url = "https://files.pythonhosted.org/packages/b4/73/ca9c2f9237a430ca423b6dca83b77e9a428afeb7aec80596e86c369123fe/ruff-0.6.3-py3-none-win32.whl", hash = "sha256:7a62d3b5b0d7f9143d94893f8ba43aa5a5c51a0ffc4a401aa97a81ed76930521", size = 7962163 },
    { url = "https://files.pythonhosted.org/packages/55/ce/061c605b1dfb52748d59bc0c7a8507546c178801156415773d18febfd71d/ruff-0.6.3-py3-none-win_amd64.whl", hash = "sha256:746af39356fee2b89aada06c7376e1aa274a23493d7016059c3a72e3b296befb", size = 8800901 },
    { url = "https://files.pythonhosted.org/packages/63/28/ae4ffe7d3b6134ca6d31ebef07447ef70097c4a9e8fbbc519b374c5c1559/ruff-0.6.3-py3-none-win_arm64.whl", hash = "sha256:14a9528a8b70ccc7a847637c29e56fd1f9183a9db743bbc5b8e0c4ad60592a82", size = 8229171 },
]

[[package]]
name = "send2trash"
version = "1.8.3"
source = { registry = "https://pypi.org/simple" }
sdist = { url = "https://files.pythonhosted.org/packages/fd/3a/aec9b02217bb79b87bbc1a21bc6abc51e3d5dcf65c30487ac96c0908c722/Send2Trash-1.8.3.tar.gz", hash = "sha256:b18e7a3966d99871aefeb00cfbcfdced55ce4871194810fc71f4aa484b953abf", size = 17394 }
wheels = [
    { url = "https://files.pythonhosted.org/packages/40/b0/4562db6223154aa4e22f939003cb92514c79f3d4dccca3444253fd17f902/Send2Trash-1.8.3-py3-none-any.whl", hash = "sha256:0c31227e0bd08961c7665474a3d1ef7193929fedda4233843689baa056be46c9", size = 18072 },
]

[[package]]
name = "setuptools"
version = "74.1.2"
source = { registry = "https://pypi.org/simple" }
sdist = { url = "https://files.pythonhosted.org/packages/3e/2c/f0a538a2f91ce633a78daaeb34cbfb93a54bd2132a6de1f6cec028eee6ef/setuptools-74.1.2.tar.gz", hash = "sha256:95b40ed940a1c67eb70fc099094bd6e99c6ee7c23aa2306f4d2697ba7916f9c6", size = 1356467 }
wheels = [
    { url = "https://files.pythonhosted.org/packages/cb/9c/9ad11ac06b97e55ada655f8a6bea9d1d3f06e120b178cd578d80e558191d/setuptools-74.1.2-py3-none-any.whl", hash = "sha256:5f4c08aa4d3ebcb57a50c33b1b07e94315d7fc7230f7115e47fc99776c8ce308", size = 1262071 },
]

[[package]]
name = "six"
version = "1.16.0"
source = { registry = "https://pypi.org/simple" }
sdist = { url = "https://files.pythonhosted.org/packages/71/39/171f1c67cd00715f190ba0b100d606d440a28c93c7714febeca8b79af85e/six-1.16.0.tar.gz", hash = "sha256:1e61c37477a1626458e36f7b1d82aa5c9b094fa4802892072e49de9c60c4c926", size = 34041 }
wheels = [
    { url = "https://files.pythonhosted.org/packages/d9/5a/e7c31adbe875f2abbb91bd84cf2dc52d792b5a01506781dbcf25c91daf11/six-1.16.0-py2.py3-none-any.whl", hash = "sha256:8abb2f1d86890a2dfb989f9a77cfcfd3e47c2a354b01111771326f8aa26e0254", size = 11053 },
]

[[package]]
name = "sniffio"
version = "1.3.1"
source = { registry = "https://pypi.org/simple" }
sdist = { url = "https://files.pythonhosted.org/packages/a2/87/a6771e1546d97e7e041b6ae58d80074f81b7d5121207425c964ddf5cfdbd/sniffio-1.3.1.tar.gz", hash = "sha256:f4324edc670a0f49750a81b895f35c3adb843cca46f0530f79fc1babb23789dc", size = 20372 }
wheels = [
    { url = "https://files.pythonhosted.org/packages/e9/44/75a9c9421471a6c4805dbf2356f7c181a29c1879239abab1ea2cc8f38b40/sniffio-1.3.1-py3-none-any.whl", hash = "sha256:2f6da418d1f1e0fddd844478f41680e794e6051915791a034ff65e5f100525a2", size = 10235 },
]

[[package]]
name = "soupsieve"
version = "2.6"
source = { registry = "https://pypi.org/simple" }
sdist = { url = "https://files.pythonhosted.org/packages/d7/ce/fbaeed4f9fb8b2daa961f90591662df6a86c1abf25c548329a86920aedfb/soupsieve-2.6.tar.gz", hash = "sha256:e2e68417777af359ec65daac1057404a3c8a5455bb8abc36f1a9866ab1a51abb", size = 101569 }
wheels = [
    { url = "https://files.pythonhosted.org/packages/d1/c2/fe97d779f3ef3b15f05c94a2f1e3d21732574ed441687474db9d342a7315/soupsieve-2.6-py3-none-any.whl", hash = "sha256:e72c4ff06e4fb6e4b5a9f0f55fe6e81514581fca1515028625d0f299c602ccc9", size = 36186 },
]

[[package]]
name = "sqlalchemy"
version = "2.0.34"
source = { registry = "https://pypi.org/simple" }
dependencies = [
    { name = "greenlet", marker = "(python_full_version < '3.13' and platform_machine == 'AMD64') or (python_full_version < '3.13' and platform_machine == 'WIN32') or (python_full_version < '3.13' and platform_machine == 'aarch64') or (python_full_version < '3.13' and platform_machine == 'amd64') or (python_full_version < '3.13' and platform_machine == 'ppc64le') or (python_full_version < '3.13' and platform_machine == 'win32') or (python_full_version < '3.13' and platform_machine == 'x86_64')" },
    { name = "typing-extensions" },
]
sdist = { url = "https://files.pythonhosted.org/packages/90/fa/ca0fdd7b6b0cf53a8237a8ee7e487f8be16e4a2ee6d840d6e8e105cd9c86/sqlalchemy-2.0.34.tar.gz", hash = "sha256:10d8f36990dd929690666679b0f42235c159a7051534adb135728ee52828dd22", size = 9556527 }
wheels = [
    { url = "https://files.pythonhosted.org/packages/f9/76/62eb5c62593d6d351f17202aa532f17b91c51b1b04e24a3a97530cb6118e/SQLAlchemy-2.0.34-cp312-cp312-macosx_10_9_x86_64.whl", hash = "sha256:53e68b091492c8ed2bd0141e00ad3089bcc6bf0e6ec4142ad6505b4afe64163e", size = 2089191 },
    { url = "https://files.pythonhosted.org/packages/8a/7c/d43a14aef45bcb196f017ba2783eb3e42dd4c65c43be8b9f29bb5ec7d131/SQLAlchemy-2.0.34-cp312-cp312-macosx_11_0_arm64.whl", hash = "sha256:bcd18441a49499bf5528deaa9dee1f5c01ca491fc2791b13604e8f972877f812", size = 2079662 },
    { url = "https://files.pythonhosted.org/packages/b7/25/ec59e5d3643d49d57ae59a62b6e5b3da39344617ce249f2561bfb4ac0458/SQLAlchemy-2.0.34-cp312-cp312-manylinux_2_17_aarch64.manylinux2014_aarch64.whl", hash = "sha256:165bbe0b376541092bf49542bd9827b048357f4623486096fc9aaa6d4e7c59a2", size = 3229161 },
    { url = "https://files.pythonhosted.org/packages/fd/2e/e6129761dd5588a5623c6051c31e45935b72a5b17ed87b209e39a0b2a25c/SQLAlchemy-2.0.34-cp312-cp312-manylinux_2_17_x86_64.manylinux2014_x86_64.whl", hash = "sha256:c3330415cd387d2b88600e8e26b510d0370db9b7eaf984354a43e19c40df2e2b", size = 3240054 },
    { url = "https://files.pythonhosted.org/packages/70/08/4f994445215d7932bf2a490570fef9a5d1ba42cdf1cc9c48a6f7f04d1cfc/SQLAlchemy-2.0.34-cp312-cp312-musllinux_1_2_aarch64.whl", hash = "sha256:97b850f73f8abbffb66ccbab6e55a195a0eb655e5dc74624d15cff4bfb35bd74", size = 3175538 },
    { url = "https://files.pythonhosted.org/packages/5e/19/4d4cc024cd7d50e25bf1c1ba61974b2b6e2fab8ea22f1569c47380b34e95/SQLAlchemy-2.0.34-cp312-cp312-musllinux_1_2_x86_64.whl", hash = "sha256:7cee4c6917857fd6121ed84f56d1dc78eb1d0e87f845ab5a568aba73e78adf83", size = 3202149 },
    { url = "https://files.pythonhosted.org/packages/87/02/7ada4b6bfd5421aa7d65bd0ee9d76acc15b53ae26378b2ab8bba1ba3f78f/SQLAlchemy-2.0.34-cp312-cp312-win32.whl", hash = "sha256:fbb034f565ecbe6c530dff948239377ba859420d146d5f62f0271407ffb8c580", size = 2059547 },
    { url = "https://files.pythonhosted.org/packages/ad/fc/d1315ddb8529c768789954350268cd53167747649ddb709517c5e0a15c7e/SQLAlchemy-2.0.34-cp312-cp312-win_amd64.whl", hash = "sha256:707c8f44931a4facd4149b52b75b80544a8d824162602b8cd2fe788207307f9a", size = 2085274 },
    { url = "https://files.pythonhosted.org/packages/09/14/5c9b872fba29ccedeb905d0a5c203ad86287b8bb1bb8eda96bfe8a05f65b/SQLAlchemy-2.0.34-py3-none-any.whl", hash = "sha256:7286c353ee6475613d8beff83167374006c6b3e3f0e6491bfe8ca610eb1dec0f", size = 1880671 },
]

[[package]]
name = "stack-data"
version = "0.6.3"
source = { registry = "https://pypi.org/simple" }
dependencies = [
    { name = "asttokens" },
    { name = "executing" },
    { name = "pure-eval" },
]
sdist = { url = "https://files.pythonhosted.org/packages/28/e3/55dcc2cfbc3ca9c29519eb6884dd1415ecb53b0e934862d3559ddcb7e20b/stack_data-0.6.3.tar.gz", hash = "sha256:836a778de4fec4dcd1dcd89ed8abff8a221f58308462e1c4aa2a3cf30148f0b9", size = 44707 }
wheels = [
    { url = "https://files.pythonhosted.org/packages/f1/7b/ce1eafaf1a76852e2ec9b22edecf1daa58175c090266e9f6c64afcd81d91/stack_data-0.6.3-py3-none-any.whl", hash = "sha256:d5558e0c25a4cb0853cddad3d77da9891a08cb85dd9f9f91b9f8cd66e511e695", size = 24521 },
]

[[package]]
name = "tenacity"
version = "8.5.0"
source = { registry = "https://pypi.org/simple" }
sdist = { url = "https://files.pythonhosted.org/packages/a3/4d/6a19536c50b849338fcbe9290d562b52cbdcf30d8963d3588a68a4107df1/tenacity-8.5.0.tar.gz", hash = "sha256:8bc6c0c8a09b31e6cad13c47afbed1a567518250a9a171418582ed8d9c20ca78", size = 47309 }
wheels = [
    { url = "https://files.pythonhosted.org/packages/d2/3f/8ba87d9e287b9d385a02a7114ddcef61b26f86411e121c9003eb509a1773/tenacity-8.5.0-py3-none-any.whl", hash = "sha256:b594c2a5945830c267ce6b79a166228323ed52718f30302c1359836112346687", size = 28165 },
]

[[package]]
name = "terminado"
version = "0.18.1"
source = { registry = "https://pypi.org/simple" }
dependencies = [
    { name = "ptyprocess", marker = "os_name != 'nt'" },
    { name = "pywinpty", marker = "os_name == 'nt'" },
    { name = "tornado" },
]
sdist = { url = "https://files.pythonhosted.org/packages/8a/11/965c6fd8e5cc254f1fe142d547387da17a8ebfd75a3455f637c663fb38a0/terminado-0.18.1.tar.gz", hash = "sha256:de09f2c4b85de4765f7714688fff57d3e75bad1f909b589fde880460c753fd2e", size = 32701 }
wheels = [
    { url = "https://files.pythonhosted.org/packages/6a/9e/2064975477fdc887e47ad42157e214526dcad8f317a948dee17e1659a62f/terminado-0.18.1-py3-none-any.whl", hash = "sha256:a4468e1b37bb318f8a86514f65814e1afc977cf29b3992a4500d9dd305dcceb0", size = 14154 },
]

[[package]]
name = "tiktoken"
version = "0.7.0"
source = { registry = "https://pypi.org/simple" }
dependencies = [
    { name = "regex" },
    { name = "requests" },
]
sdist = { url = "https://files.pythonhosted.org/packages/c4/4a/abaec53e93e3ef37224a4dd9e2fc6bb871e7a538c2b6b9d2a6397271daf4/tiktoken-0.7.0.tar.gz", hash = "sha256:1077266e949c24e0291f6c350433c6f0971365ece2b173a23bc3b9f9defef6b6", size = 33437 }
wheels = [
    { url = "https://files.pythonhosted.org/packages/1d/46/4cdda4186ce900608f522da34acf442363346688c71b938a90a52d7b84cc/tiktoken-0.7.0-cp312-cp312-macosx_10_9_x86_64.whl", hash = "sha256:71c55d066388c55a9c00f61d2c456a6086673ab7dec22dd739c23f77195b1908", size = 960446 },
    { url = "https://files.pythonhosted.org/packages/b6/30/09ced367d280072d7a3e21f34263dfbbf6378661e7a0f6414e7c18971083/tiktoken-0.7.0-cp312-cp312-macosx_11_0_arm64.whl", hash = "sha256:09ed925bccaa8043e34c519fbb2f99110bd07c6fd67714793c21ac298e449410", size = 906652 },
    { url = "https://files.pythonhosted.org/packages/e6/7b/c949e4954441a879a67626963dff69096e3c774758b9f2bb0853f7b4e1e7/tiktoken-0.7.0-cp312-cp312-manylinux_2_17_aarch64.manylinux2014_aarch64.whl", hash = "sha256:03c6c40ff1db0f48a7b4d2dafeae73a5607aacb472fa11f125e7baf9dce73704", size = 1047904 },
    { url = "https://files.pythonhosted.org/packages/50/81/1842a22f15586072280364c2ab1e40835adaf64e42fe80e52aff921ee021/tiktoken-0.7.0-cp312-cp312-manylinux_2_17_x86_64.manylinux2014_x86_64.whl", hash = "sha256:d20b5c6af30e621b4aca094ee61777a44118f52d886dbe4f02b70dfe05c15350", size = 1079836 },
    { url = "https://files.pythonhosted.org/packages/6d/87/51a133a3d5307cf7ae3754249b0faaa91d3414b85c3d36f80b54d6817aa6/tiktoken-0.7.0-cp312-cp312-musllinux_1_2_aarch64.whl", hash = "sha256:d427614c3e074004efa2f2411e16c826f9df427d3c70a54725cae860f09e4bf4", size = 1092472 },
    { url = "https://files.pythonhosted.org/packages/a5/1f/c93517dc6d3b2c9e988b8e24f87a8b2d4a4ab28920a3a3f3ea338397ae0c/tiktoken-0.7.0-cp312-cp312-musllinux_1_2_x86_64.whl", hash = "sha256:8c46d7af7b8c6987fac9b9f61041b452afe92eb087d29c9ce54951280f899a97", size = 1141881 },
    { url = "https://files.pythonhosted.org/packages/bf/4b/48ca098cb580c099b5058bf62c4cb5e90ca6130fa43ef4df27088536245b/tiktoken-0.7.0-cp312-cp312-win_amd64.whl", hash = "sha256:0bc603c30b9e371e7c4c7935aba02af5994a909fc3c0fe66e7004070858d3f8f", size = 799281 },
]

[[package]]
name = "tinycss2"
version = "1.3.0"
source = { registry = "https://pypi.org/simple" }
dependencies = [
    { name = "webencodings" },
]
sdist = { url = "https://files.pythonhosted.org/packages/44/6f/38d2335a2b70b9982d112bb177e3dbe169746423e33f718bf5e9c7b3ddd3/tinycss2-1.3.0.tar.gz", hash = "sha256:152f9acabd296a8375fbca5b84c961ff95971fcfc32e79550c8df8e29118c54d", size = 67360 }
wheels = [
    { url = "https://files.pythonhosted.org/packages/2c/4d/0db5b8a613d2a59bbc29bc5bb44a2f8070eb9ceab11c50d477502a8a0092/tinycss2-1.3.0-py3-none-any.whl", hash = "sha256:54a8dbdffb334d536851be0226030e9505965bb2f30f21a4a82c55fb2a80fae7", size = 22532 },
]

[[package]]
name = "tornado"
version = "6.4.1"
source = { registry = "https://pypi.org/simple" }
sdist = { url = "https://files.pythonhosted.org/packages/ee/66/398ac7167f1c7835406888a386f6d0d26ee5dbf197d8a571300be57662d3/tornado-6.4.1.tar.gz", hash = "sha256:92d3ab53183d8c50f8204a51e6f91d18a15d5ef261e84d452800d4ff6fc504e9", size = 500623 }
wheels = [
    { url = "https://files.pythonhosted.org/packages/00/d9/c33be3c1a7564f7d42d87a8d186371a75fd142097076767a5c27da941fef/tornado-6.4.1-cp38-abi3-macosx_10_9_universal2.whl", hash = "sha256:163b0aafc8e23d8cdc3c9dfb24c5368af84a81e3364745ccb4427669bf84aec8", size = 435924 },
    { url = "https://files.pythonhosted.org/packages/2e/0f/721e113a2fac2f1d7d124b3279a1da4c77622e104084f56119875019ffab/tornado-6.4.1-cp38-abi3-macosx_10_9_x86_64.whl", hash = "sha256:6d5ce3437e18a2b66fbadb183c1d3364fb03f2be71299e7d10dbeeb69f4b2a14", size = 433883 },
    { url = "https://files.pythonhosted.org/packages/13/cf/786b8f1e6fe1c7c675e79657448178ad65e41c1c9765ef82e7f6f765c4c5/tornado-6.4.1-cp38-abi3-manylinux_2_17_aarch64.manylinux2014_aarch64.whl", hash = "sha256:e2e20b9113cd7293f164dc46fffb13535266e713cdb87bd2d15ddb336e96cfc4", size = 437224 },
    { url = "https://files.pythonhosted.org/packages/e4/8e/a6ce4b8d5935558828b0f30f3afcb2d980566718837b3365d98e34f6067e/tornado-6.4.1-cp38-abi3-manylinux_2_5_i686.manylinux1_i686.manylinux_2_17_i686.manylinux2014_i686.whl", hash = "sha256:8ae50a504a740365267b2a8d1a90c9fbc86b780a39170feca9bcc1787ff80842", size = 436597 },
    { url = "https://files.pythonhosted.org/packages/22/d4/54f9d12668b58336bd30defe0307e6c61589a3e687b05c366f804b7faaf0/tornado-6.4.1-cp38-abi3-manylinux_2_5_x86_64.manylinux1_x86_64.manylinux_2_17_x86_64.manylinux2014_x86_64.whl", hash = "sha256:613bf4ddf5c7a95509218b149b555621497a6cc0d46ac341b30bd9ec19eac7f3", size = 436797 },
    { url = "https://files.pythonhosted.org/packages/cf/3f/2c792e7afa7dd8b24fad7a2ed3c2f24a5ec5110c7b43a64cb6095cc106b8/tornado-6.4.1-cp38-abi3-musllinux_1_2_aarch64.whl", hash = "sha256:25486eb223babe3eed4b8aecbac33b37e3dd6d776bc730ca14e1bf93888b979f", size = 437516 },
    { url = "https://files.pythonhosted.org/packages/71/63/c8fc62745e669ac9009044b889fc531b6f88ac0f5f183cac79eaa950bb23/tornado-6.4.1-cp38-abi3-musllinux_1_2_i686.whl", hash = "sha256:454db8a7ecfcf2ff6042dde58404164d969b6f5d58b926da15e6b23817950fc4", size = 436958 },
    { url = "https://files.pythonhosted.org/packages/94/d4/f8ac1f5bd22c15fad3b527e025ce219bd526acdbd903f52053df2baecc8b/tornado-6.4.1-cp38-abi3-musllinux_1_2_x86_64.whl", hash = "sha256:a02a08cc7a9314b006f653ce40483b9b3c12cda222d6a46d4ac63bb6c9057698", size = 436882 },
    { url = "https://files.pythonhosted.org/packages/4b/3e/a8124c21cc0bbf144d7903d2a0cadab15cadaf683fa39a0f92bc567f0d4d/tornado-6.4.1-cp38-abi3-win32.whl", hash = "sha256:d9a566c40b89757c9aa8e6f032bcdb8ca8795d7c1a9762910c722b1635c9de4d", size = 438092 },
    { url = "https://files.pythonhosted.org/packages/d9/2f/3f2f05e84a7aff787a96d5fb06821323feb370fe0baed4db6ea7b1088f32/tornado-6.4.1-cp38-abi3-win_amd64.whl", hash = "sha256:b24b8982ed444378d7f21d563f4180a2de31ced9d8d84443907a0a64da2072e7", size = 438532 },
]

[[package]]
name = "tqdm"
version = "4.66.5"
source = { registry = "https://pypi.org/simple" }
dependencies = [
    { name = "colorama", marker = "platform_system == 'Windows'" },
]
sdist = { url = "https://files.pythonhosted.org/packages/58/83/6ba9844a41128c62e810fddddd72473201f3eacde02046066142a2d96cc5/tqdm-4.66.5.tar.gz", hash = "sha256:e1020aef2e5096702d8a025ac7d16b1577279c9d63f8375b63083e9a5f0fcbad", size = 169504 }
wheels = [
    { url = "https://files.pythonhosted.org/packages/48/5d/acf5905c36149bbaec41ccf7f2b68814647347b72075ac0b1fe3022fdc73/tqdm-4.66.5-py3-none-any.whl", hash = "sha256:90279a3770753eafc9194a0364852159802111925aa30eb3f9d85b0e805ac7cd", size = 78351 },
]

[[package]]
name = "traitlets"
version = "5.14.3"
source = { registry = "https://pypi.org/simple" }
sdist = { url = "https://files.pythonhosted.org/packages/eb/79/72064e6a701c2183016abbbfedaba506d81e30e232a68c9f0d6f6fcd1574/traitlets-5.14.3.tar.gz", hash = "sha256:9ed0579d3502c94b4b3732ac120375cda96f923114522847de4b3bb98b96b6b7", size = 161621 }
wheels = [
    { url = "https://files.pythonhosted.org/packages/00/c0/8f5d070730d7836adc9c9b6408dec68c6ced86b304a9b26a14df072a6e8c/traitlets-5.14.3-py3-none-any.whl", hash = "sha256:b74e89e397b1ed28cc831db7aea759ba6640cb3de13090ca145426688ff1ac4f", size = 85359 },
]

[[package]]
name = "types-python-dateutil"
version = "2.9.0.20240906"
source = { registry = "https://pypi.org/simple" }
sdist = { url = "https://files.pythonhosted.org/packages/3e/d9/9c9ec2d870af7aa9b722ce4fd5890bb55b1d18898df7f1d069cab194bb2a/types-python-dateutil-2.9.0.20240906.tar.gz", hash = "sha256:9706c3b68284c25adffc47319ecc7947e5bb86b3773f843c73906fd598bc176e", size = 9169 }
wheels = [
    { url = "https://files.pythonhosted.org/packages/aa/4c/5c684b333135a6fb085bb5a5bdfd962937f80bec06745a88fd551e29f4d9/types_python_dateutil-2.9.0.20240906-py3-none-any.whl", hash = "sha256:27c8cc2d058ccb14946eebcaaa503088f4f6dbc4fb6093d3d456a49aef2753f6", size = 9693 },
]

[[package]]
name = "typing-extensions"
version = "4.12.2"
source = { registry = "https://pypi.org/simple" }
sdist = { url = "https://files.pythonhosted.org/packages/df/db/f35a00659bc03fec321ba8bce9420de607a1d37f8342eee1863174c69557/typing_extensions-4.12.2.tar.gz", hash = "sha256:1a7ead55c7e559dd4dee8856e3a88b41225abfe1ce8df57b7c13915fe121ffb8", size = 85321 }
wheels = [
    { url = "https://files.pythonhosted.org/packages/26/9f/ad63fc0248c5379346306f8668cda6e2e2e9c95e01216d2b8ffd9ff037d0/typing_extensions-4.12.2-py3-none-any.whl", hash = "sha256:04e5ca0351e0f3f85c6853954072df659d0d13fac324d0072316b67d7794700d", size = 37438 },
]

[[package]]
name = "typing-inspect"
version = "0.9.0"
source = { registry = "https://pypi.org/simple" }
dependencies = [
    { name = "mypy-extensions" },
    { name = "typing-extensions" },
]
sdist = { url = "https://files.pythonhosted.org/packages/dc/74/1789779d91f1961fa9438e9a8710cdae6bd138c80d7303996933d117264a/typing_inspect-0.9.0.tar.gz", hash = "sha256:b23fc42ff6f6ef6954e4852c1fb512cdd18dbea03134f91f856a95ccc9461f78", size = 13825 }
wheels = [
    { url = "https://files.pythonhosted.org/packages/65/f3/107a22063bf27bdccf2024833d3445f4eea42b2e598abfbd46f6a63b6cb0/typing_inspect-0.9.0-py3-none-any.whl", hash = "sha256:9ee6fc59062311ef8547596ab6b955e1b8aa46242d854bfc78f4f6b0eff35f9f", size = 8827 },
]

[[package]]
name = "tzdata"
version = "2024.1"
source = { registry = "https://pypi.org/simple" }
sdist = { url = "https://files.pythonhosted.org/packages/74/5b/e025d02cb3b66b7b76093404392d4b44343c69101cc85f4d180dd5784717/tzdata-2024.1.tar.gz", hash = "sha256:2674120f8d891909751c38abcdfd386ac0a5a1127954fbc332af6b5ceae07efd", size = 190559 }
wheels = [
    { url = "https://files.pythonhosted.org/packages/65/58/f9c9e6be752e9fcb8b6a0ee9fb87e6e7a1f6bcab2cdc73f02bb7ba91ada0/tzdata-2024.1-py2.py3-none-any.whl", hash = "sha256:9068bc196136463f5245e51efda838afa15aaeca9903f49050dfa2679db4d252", size = 345370 },
]

[[package]]
name = "uri-template"
version = "1.3.0"
source = { registry = "https://pypi.org/simple" }
sdist = { url = "https://files.pythonhosted.org/packages/31/c7/0336f2bd0bcbada6ccef7aaa25e443c118a704f828a0620c6fa0207c1b64/uri-template-1.3.0.tar.gz", hash = "sha256:0e00f8eb65e18c7de20d595a14336e9f337ead580c70934141624b6d1ffdacc7", size = 21678 }
wheels = [
    { url = "https://files.pythonhosted.org/packages/e7/00/3fca040d7cf8a32776d3d81a00c8ee7457e00f80c649f1e4a863c8321ae9/uri_template-1.3.0-py3-none-any.whl", hash = "sha256:a44a133ea12d44a0c0f06d7d42a52d71282e77e2f937d8abd5655b8d56fc1363", size = 11140 },
]

[[package]]
name = "urllib3"
version = "2.2.2"
source = { registry = "https://pypi.org/simple" }
sdist = { url = "https://files.pythonhosted.org/packages/43/6d/fa469ae21497ddc8bc93e5877702dca7cb8f911e337aca7452b5724f1bb6/urllib3-2.2.2.tar.gz", hash = "sha256:dd505485549a7a552833da5e6063639d0d177c04f23bc3864e41e5dc5f612168", size = 292266 }
wheels = [
    { url = "https://files.pythonhosted.org/packages/ca/1c/89ffc63a9605b583d5df2be791a27bc1a42b7c32bab68d3c8f2f73a98cd4/urllib3-2.2.2-py3-none-any.whl", hash = "sha256:a448b2f64d686155468037e1ace9f2d2199776e17f0a46610480d311f73e3472", size = 121444 },
]

[[package]]
name = "virtualenv"
version = "20.26.3"
source = { registry = "https://pypi.org/simple" }
dependencies = [
    { name = "distlib" },
    { name = "filelock" },
    { name = "platformdirs" },
]
sdist = { url = "https://files.pythonhosted.org/packages/68/60/db9f95e6ad456f1872486769c55628c7901fb4de5a72c2f7bdd912abf0c1/virtualenv-20.26.3.tar.gz", hash = "sha256:4c43a2a236279d9ea36a0d76f98d84bd6ca94ac4e0f4a3b9d46d05e10fea542a", size = 9057588 }
wheels = [
    { url = "https://files.pythonhosted.org/packages/07/4d/410156100224c5e2f0011d435e477b57aed9576fc7fe137abcf14ec16e11/virtualenv-20.26.3-py3-none-any.whl", hash = "sha256:8cc4a31139e796e9a7de2cd5cf2489de1217193116a8fd42328f1bd65f434589", size = 5684792 },
]

[[package]]
name = "wcwidth"
version = "0.2.13"
source = { registry = "https://pypi.org/simple" }
sdist = { url = "https://files.pythonhosted.org/packages/6c/63/53559446a878410fc5a5974feb13d31d78d752eb18aeba59c7fef1af7598/wcwidth-0.2.13.tar.gz", hash = "sha256:72ea0c06399eb286d978fdedb6923a9eb47e1c486ce63e9b4e64fc18303972b5", size = 101301 }
wheels = [
    { url = "https://files.pythonhosted.org/packages/fd/84/fd2ba7aafacbad3c4201d395674fc6348826569da3c0937e75505ead3528/wcwidth-0.2.13-py2.py3-none-any.whl", hash = "sha256:3da69048e4540d84af32131829ff948f1e022c1c6bdb8d6102117aac784f6859", size = 34166 },
]

[[package]]
name = "webcolors"
version = "24.8.0"
source = { registry = "https://pypi.org/simple" }
sdist = { url = "https://files.pythonhosted.org/packages/fe/f8/53150a5bda7e042840b14f0236e1c0a4819d403658e3d453237983addfac/webcolors-24.8.0.tar.gz", hash = "sha256:08b07af286a01bcd30d583a7acadf629583d1f79bfef27dd2c2c5c263817277d", size = 42392 }
wheels = [
    { url = "https://files.pythonhosted.org/packages/f0/33/12020ba99beaff91682b28dc0bbf0345bbc3244a4afbae7644e4fa348f23/webcolors-24.8.0-py3-none-any.whl", hash = "sha256:fc4c3b59358ada164552084a8ebee637c221e4059267d0f8325b3b560f6c7f0a", size = 15027 },
]

[[package]]
name = "webencodings"
version = "0.5.1"
source = { registry = "https://pypi.org/simple" }
sdist = { url = "https://files.pythonhosted.org/packages/0b/02/ae6ceac1baeda530866a85075641cec12989bd8d31af6d5ab4a3e8c92f47/webencodings-0.5.1.tar.gz", hash = "sha256:b36a1c245f2d304965eb4e0a82848379241dc04b865afcc4aab16748587e1923", size = 9721 }
wheels = [
    { url = "https://files.pythonhosted.org/packages/f4/24/2a3e3df732393fed8b3ebf2ec078f05546de641fe1b667ee316ec1dcf3b7/webencodings-0.5.1-py2.py3-none-any.whl", hash = "sha256:a0af1213f3c2226497a97e2b3aa01a7e4bee4f403f95be16fc9acd2947514a78", size = 11774 },
]

[[package]]
name = "websocket-client"
version = "1.8.0"
source = { registry = "https://pypi.org/simple" }
sdist = { url = "https://files.pythonhosted.org/packages/e6/30/fba0d96b4b5fbf5948ed3f4681f7da2f9f64512e1d303f94b4cc174c24a5/websocket_client-1.8.0.tar.gz", hash = "sha256:3239df9f44da632f96012472805d40a23281a991027ce11d2f45a6f24ac4c3da", size = 54648 }
wheels = [
    { url = "https://files.pythonhosted.org/packages/5a/84/44687a29792a70e111c5c477230a72c4b957d88d16141199bf9acb7537a3/websocket_client-1.8.0-py3-none-any.whl", hash = "sha256:17b44cc997f5c498e809b22cdf2d9c7a9e71c02c8cc2b6c56e7c2d1239bfa526", size = 58826 },
]

[[package]]
name = "yarl"
version = "1.11.1"
source = { registry = "https://pypi.org/simple" }
dependencies = [
    { name = "idna" },
    { name = "multidict" },
]
sdist = { url = "https://files.pythonhosted.org/packages/e4/3d/4924f9ed49698bac5f112bc9b40aa007bbdcd702462c1df3d2e1383fb158/yarl-1.11.1.tar.gz", hash = "sha256:1bb2d9e212fb7449b8fb73bc461b51eaa17cc8430b4a87d87be7b25052d92f53", size = 162095 }
wheels = [
    { url = "https://files.pythonhosted.org/packages/3b/05/379002019a0c9d5dc0c4cc6f71e324ea43461ae6f58e94ee87e07b8ffa90/yarl-1.11.1-cp312-cp312-macosx_10_9_universal2.whl", hash = "sha256:a4264515f9117be204935cd230fb2a052dd3792789cc94c101c535d349b3dab0", size = 189044 },
    { url = "https://files.pythonhosted.org/packages/23/d5/e62cfba5ceaaf92ee4f9af6f9c9ab2f2b47d8ad48687fa69570a93b0872c/yarl-1.11.1-cp312-cp312-macosx_10_9_x86_64.whl", hash = "sha256:f41fa79114a1d2eddb5eea7b912d6160508f57440bd302ce96eaa384914cd265", size = 114867 },
    { url = "https://files.pythonhosted.org/packages/b1/10/6abc0bd7e7fe7c6b9b9e9ce0ff558912c9ecae65a798f5442020ef9e4177/yarl-1.11.1-cp312-cp312-macosx_11_0_arm64.whl", hash = "sha256:02da8759b47d964f9173c8675710720b468aa1c1693be0c9c64abb9d8d9a4867", size = 112737 },
    { url = "https://files.pythonhosted.org/packages/37/a5/ad026afde5efe1849f4f55bd9f9a2cb5b006511b324db430ae5336104fb3/yarl-1.11.1-cp312-cp312-manylinux_2_17_aarch64.manylinux2014_aarch64.whl", hash = "sha256:9361628f28f48dcf8b2f528420d4d68102f593f9c2e592bfc842f5fb337e44fd", size = 482887 },
    { url = "https://files.pythonhosted.org/packages/f8/82/b8bee972617b800319b4364cfcd69bfaf7326db052e91a56e63986cc3e05/yarl-1.11.1-cp312-cp312-manylinux_2_17_ppc64le.manylinux2014_ppc64le.whl", hash = "sha256:b91044952da03b6f95fdba398d7993dd983b64d3c31c358a4c89e3c19b6f7aef", size = 498635 },
    { url = "https://files.pythonhosted.org/packages/af/ad/ac688503b134e02e8505415f0b8e94dc8e92a97e82abdd9736658389b5ae/yarl-1.11.1-cp312-cp312-manylinux_2_17_s390x.manylinux2014_s390x.whl", hash = "sha256:74db2ef03b442276d25951749a803ddb6e270d02dda1d1c556f6ae595a0d76a8", size = 496198 },
    { url = "https://files.pythonhosted.org/packages/ce/f2/b6cae0ad1afed6e95f82ab2cb9eb5b63e41f1463ece2a80c39d80cf6167a/yarl-1.11.1-cp312-cp312-manylinux_2_17_x86_64.manylinux2014_x86_64.whl", hash = "sha256:7e975a2211952a8a083d1b9d9ba26472981ae338e720b419eb50535de3c02870", size = 489068 },
    { url = "https://files.pythonhosted.org/packages/c8/f4/355e69b5563154b40550233ffba8f6099eac0c99788600191967763046cf/yarl-1.11.1-cp312-cp312-manylinux_2_5_i686.manylinux1_i686.manylinux_2_17_i686.manylinux2014_i686.whl", hash = "sha256:8aef97ba1dd2138112890ef848e17d8526fe80b21f743b4ee65947ea184f07a2", size = 468286 },
    { url = "https://files.pythonhosted.org/packages/26/3d/3c37f3f150faf87b086f7915724f2fcb9ff2f7c9d3f6c0f42b7722bd9b77/yarl-1.11.1-cp312-cp312-musllinux_1_2_aarch64.whl", hash = "sha256:a7915ea49b0c113641dc4d9338efa9bd66b6a9a485ffe75b9907e8573ca94b84", size = 484568 },
    { url = "https://files.pythonhosted.org/packages/94/ee/d591abbaea3b14e0f68bdec5cbcb75f27107190c51889d518bafe5d8f120/yarl-1.11.1-cp312-cp312-musllinux_1_2_i686.whl", hash = "sha256:504cf0d4c5e4579a51261d6091267f9fd997ef58558c4ffa7a3e1460bd2336fa", size = 484947 },
    { url = "https://files.pythonhosted.org/packages/57/70/ad1c65a13315f03ff0c63fd6359dd40d8198e2a42e61bf86507602a0364f/yarl-1.11.1-cp312-cp312-musllinux_1_2_ppc64le.whl", hash = "sha256:3de5292f9f0ee285e6bd168b2a77b2a00d74cbcfa420ed078456d3023d2f6dff", size = 505610 },
    { url = "https://files.pythonhosted.org/packages/4c/8c/6086dec0f8d7df16d136b38f373c49cf3d2fb94464e5a10bf788b36f3f54/yarl-1.11.1-cp312-cp312-musllinux_1_2_s390x.whl", hash = "sha256:a34e1e30f1774fa35d37202bbeae62423e9a79d78d0874e5556a593479fdf239", size = 515951 },
    { url = "https://files.pythonhosted.org/packages/49/79/e0479e9a3bbb7bdcb82779d89711b97cea30902a4bfe28d681463b7071ce/yarl-1.11.1-cp312-cp312-musllinux_1_2_x86_64.whl", hash = "sha256:66b63c504d2ca43bf7221a1f72fbe981ff56ecb39004c70a94485d13e37ebf45", size = 501273 },
    { url = "https://files.pythonhosted.org/packages/8e/85/eab962453e81073276b22f3d1503dffe6bfc3eb9cd0f31899970de05d490/yarl-1.11.1-cp312-cp312-win32.whl", hash = "sha256:a28b70c9e2213de425d9cba5ab2e7f7a1c8ca23a99c4b5159bf77b9c31251447", size = 101139 },
    { url = "https://files.pythonhosted.org/packages/5d/de/618b3e5cab10af8a2ed3eb625dac61c1d16eb155d1f56f9fdb3500786c12/yarl-1.11.1-cp312-cp312-win_amd64.whl", hash = "sha256:17b5a386d0d36fb828e2fb3ef08c8829c1ebf977eef88e5367d1c8c94b454639", size = 110504 },
    { url = "https://files.pythonhosted.org/packages/07/b7/948e4f427817e0178f3737adf6712fea83f76921e11e2092f403a8a9dc4a/yarl-1.11.1-cp313-cp313-macosx_10_13_universal2.whl", hash = "sha256:1fa2e7a406fbd45b61b4433e3aa254a2c3e14c4b3186f6e952d08a730807fa0c", size = 185061 },
    { url = "https://files.pythonhosted.org/packages/f3/67/8d91ad79a3b907b4fef27fafa912350554443ba53364fff3c347b41105cb/yarl-1.11.1-cp313-cp313-macosx_10_13_x86_64.whl", hash = "sha256:750f656832d7d3cb0c76be137ee79405cc17e792f31e0a01eee390e383b2936e", size = 113056 },
    { url = "https://files.pythonhosted.org/packages/a1/77/6b2348a753702fa87f435cc33dcec21981aaca8ef98a46566a7b29940b4a/yarl-1.11.1-cp313-cp313-macosx_11_0_arm64.whl", hash = "sha256:0b8486f322d8f6a38539136a22c55f94d269addb24db5cb6f61adc61eabc9d93", size = 110958 },
    { url = "https://files.pythonhosted.org/packages/8e/3e/6eadf32656741549041f549a392f3b15245d3a0a0b12a9bc22bd6b69621f/yarl-1.11.1-cp313-cp313-manylinux_2_17_aarch64.manylinux2014_aarch64.whl", hash = "sha256:3fce4da3703ee6048ad4138fe74619c50874afe98b1ad87b2698ef95bf92c96d", size = 470326 },
    { url = "https://files.pythonhosted.org/packages/3d/a4/1b641a8c7899eeaceec45ff105a2e7206ec0eb0fb9d86403963cc8521c5e/yarl-1.11.1-cp313-cp313-manylinux_2_17_ppc64le.manylinux2014_ppc64le.whl", hash = "sha256:8ed653638ef669e0efc6fe2acb792275cb419bf9cb5c5049399f3556995f23c7", size = 484778 },
    { url = "https://files.pythonhosted.org/packages/8a/f5/80c142f34779a5c26002b2bf1f73b9a9229aa9e019ee6f9fd9d3e9704e78/yarl-1.11.1-cp313-cp313-manylinux_2_17_s390x.manylinux2014_s390x.whl", hash = "sha256:18ac56c9dd70941ecad42b5a906820824ca72ff84ad6fa18db33c2537ae2e089", size = 485568 },
    { url = "https://files.pythonhosted.org/packages/f8/f2/6b40ffea2d5d3a11f514ab23c30d14f52600c36a3210786f5974b6701bb8/yarl-1.11.1-cp313-cp313-manylinux_2_17_x86_64.manylinux2014_x86_64.whl", hash = "sha256:688654f8507464745ab563b041d1fb7dab5d9912ca6b06e61d1c4708366832f5", size = 477801 },
    { url = "https://files.pythonhosted.org/packages/4c/1a/e60c116f3241e4842ed43c104eb2751abe02f6bac0301cdae69e4fda9c3a/yarl-1.11.1-cp313-cp313-manylinux_2_5_i686.manylinux1_i686.manylinux_2_17_i686.manylinux2014_i686.whl", hash = "sha256:4973eac1e2ff63cf187073cd4e1f1148dcd119314ab79b88e1b3fad74a18c9d5", size = 455361 },
    { url = "https://files.pythonhosted.org/packages/b9/98/fe0aeee425a4bc5cd3ed86e867661d2bfa782544fa07a8e3dcd97d51ae3d/yarl-1.11.1-cp313-cp313-musllinux_1_2_aarch64.whl", hash = "sha256:964a428132227edff96d6f3cf261573cb0f1a60c9a764ce28cda9525f18f7786", size = 473893 },
    { url = "https://files.pythonhosted.org/packages/6b/9b/677455d146bd3cecd350673f0e4bb28854af66726493ace3b640e9c5552b/yarl-1.11.1-cp313-cp313-musllinux_1_2_i686.whl", hash = "sha256:6d23754b9939cbab02c63434776df1170e43b09c6a517585c7ce2b3d449b7318", size = 476407 },
    { url = "https://files.pythonhosted.org/packages/33/ca/ce85766247a9a9b56654428fb78a3e14ea6947a580a9c4e891b3aa7da322/yarl-1.11.1-cp313-cp313-musllinux_1_2_ppc64le.whl", hash = "sha256:c2dc4250fe94d8cd864d66018f8344d4af50e3758e9d725e94fecfa27588ff82", size = 490848 },
    { url = "https://files.pythonhosted.org/packages/6d/d6/717f0f19bcf2c4705ad95550b4b6319a0d8d1d4f137ea5e223207f00df50/yarl-1.11.1-cp313-cp313-musllinux_1_2_s390x.whl", hash = "sha256:09696438cb43ea6f9492ef237761b043f9179f455f405279e609f2bc9100212a", size = 501084 },
    { url = "https://files.pythonhosted.org/packages/14/b5/b93c70d9a462b802c8df65c64b85f49d86b4ba70c393fbad95cf7ec053cb/yarl-1.11.1-cp313-cp313-musllinux_1_2_x86_64.whl", hash = "sha256:999bfee0a5b7385a0af5ffb606393509cfde70ecca4f01c36985be6d33e336da", size = 491776 },
    { url = "https://files.pythonhosted.org/packages/03/0f/5a52eaa402a6a93265ba82f42c6f6085ccbe483e1b058ad34207e75812b1/yarl-1.11.1-cp313-cp313-win32.whl", hash = "sha256:ce928c9c6409c79e10f39604a7e214b3cb69552952fbda8d836c052832e6a979", size = 485250 },
    { url = "https://files.pythonhosted.org/packages/dd/97/946d26a5d82706a6769399cabd472c59f9a3227ce1432afb4739b9c29572/yarl-1.11.1-cp313-cp313-win_amd64.whl", hash = "sha256:501c503eed2bb306638ccb60c174f856cc3246c861829ff40eaa80e2f0330367", size = 492590 },
    { url = "https://files.pythonhosted.org/packages/5b/b3/841f7d706137bdc8b741c6826106b6f703155076d58f1830f244da857451/yarl-1.11.1-py3-none-any.whl", hash = "sha256:72bf26f66456baa0584eff63e44545c9f0eaed9b73cb6601b647c91f14c11f38", size = 38648 },
]<|MERGE_RESOLUTION|>--- conflicted
+++ resolved
@@ -1481,11 +1481,8 @@
     { name = "browser-cookie3", specifier = ">=0.19.1" },
     { name = "google-cloud-bigquery", marker = "extra == 'notebook'", specifier = ">=3.25.0" },
     { name = "httpx", specifier = ">=0.27.2" },
-<<<<<<< HEAD
     { name = "ipykernel", marker = "extra == 'notebook'", specifier = ">=6.29.5" },
-=======
     { name = "langchain-community", marker = "extra == 'azure-search'", specifier = ">=0.2.16" },
->>>>>>> eaa17181
     { name = "langchain-core", specifier = ">=0.2.38" },
     { name = "langchain-openai", marker = "extra == 'azure-search'", specifier = ">=0.1.23" },
     { name = "langchain-text-splitters", specifier = ">=0.2.4" },
